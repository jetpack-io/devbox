// Copyright 2022 Jetpack Technologies Inc and contributors. All rights reserved.
// Use of this source code is governed by the license in the LICENSE file.

// Package devbox creates isolated development environments.
package devbox

import (
	"path/filepath"

	"github.com/pkg/errors"
	"go.jetpack.io/devbox/boxcli/usererr"
	"go.jetpack.io/devbox/cuecfg"
	"go.jetpack.io/devbox/docker"
	"go.jetpack.io/devbox/nix"
	"go.jetpack.io/devbox/planner"
	"golang.org/x/exp/slices"
)

// configFilename is name of the JSON file that defines a devbox environment.
const configFilename = "devbox.json"

// InitConfig creates a default devbox config file if one doesn't already
// exist.
func InitConfig(dir string) (created bool, err error) {
	cfgPath := filepath.Join(dir, configFilename)
	return cuecfg.InitFile(cfgPath, &Config{})
}

// Devbox provides an isolated development environment that contains a set of
// Nix packages.
type Devbox struct {
	cfg    *Config
	srcDir string
}

// Open opens a devbox by reading the config file in dir.
func Open(dir string) (*Devbox, error) {
	cfgPath := filepath.Join(dir, configFilename)

	cfg, err := ReadConfig(cfgPath)
	if err != nil {
		return nil, errors.WithStack(err)
	}

	box := &Devbox{
		cfg:    cfg,
		srcDir: dir,
	}
	return box, nil
}

// Add adds a Nix package to the config so that it's available in the devbox
// environment. It validates that the Nix package exists, but doesn't install
// it. Adding a duplicate package is a no-op.
func (d *Devbox) Add(pkgs ...string) error {
	// Check packages are valid before adding.
	for _, pkg := range pkgs {
		ok := nix.PkgExists(pkg)
		if !ok {
			return errors.Errorf("package %s not found", pkg)
		}
	}

	// Add to Packages only if it's not already there
	for _, pkg := range pkgs {
		if slices.Contains(d.cfg.Packages, pkg) {
			continue
		}
		d.cfg.Packages = append(d.cfg.Packages, pkg)
	}
	return d.saveCfg()
}

// Remove removes Nix packages from the config so that it no longer exists in
// the devbox environment.
func (d *Devbox) Remove(pkgs ...string) error {
	// Remove packages from config.
	d.cfg.Packages = exclude(d.cfg.Packages, pkgs)
	return d.saveCfg()
}

// Build creates a Docker image containing a shell with the devbox environment.
func (d *Devbox) Build(opts ...docker.BuildOptions) error {
	if !planner.HasPlan(d.srcDir) {
		return usererr.New(
			"Unable to detect a build plan. It may be your language/framework is " +
				"not supported yet. Please reach out to us on Discord " +
				"https://discord.gg/agbskCJXk2 or https://github.com/jetpack-io/devbox",
		)
	}
	defaultFlags := &docker.BuildFlags{
		Name:           "devbox",
		DockerfilePath: filepath.Join(d.srcDir, ".devbox/gen", "Dockerfile"),
	}
	opts = append([]docker.BuildOptions{docker.WithFlags(defaultFlags)}, opts...)

	err := d.Generate()
	if err != nil {
		return errors.WithStack(err)
	}
	return docker.Build(d.srcDir, opts...)
}

// Plan creates a plan of the actions that devbox will take to generate its
// environment.
<<<<<<< HEAD
func (d *Devbox) Plan() (*planner.Plan, error) {
	basePlan := &d.cfg.Plan
	plan, err := planner.GetPlan(d.srcDir)
	if err != nil {
		return nil, err
	}
	return planner.MergePlans(basePlan, plan), nil
=======
func (d *Devbox) Plan() *planner.Plan {
	basePlan := &planner.Plan{
		DevPackages:     d.cfg.Packages,
		RuntimePackages: d.cfg.Packages,
		SharedPlan:      d.cfg.SharedPlan,
	}
	return planner.MergePlans(basePlan, planner.GetPlan(d.srcDir))
>>>>>>> 99841754
}

// Generate creates the directory of Nix files and the Dockerfile that define
// the devbox environment.
func (d *Devbox) Generate() error {
	plan, err := d.Plan()
	if err != nil {
		return err
	}
	return generate(d.srcDir, plan, append(shellFiles, buildFiles...))
}

// Shell generates the devbox environment and launches nix-shell as a child
// process.
func (d *Devbox) Shell() error {
	plan, err := d.Plan()
	if err != nil {
		return err
	}
	err = generate(d.srcDir, plan, shellFiles)
	if err != nil {
		return errors.WithStack(err)
	}
	nixDir := filepath.Join(d.srcDir, ".devbox/gen/shell.nix")
	return nix.Shell(nixDir)
}

// saveCfg writes the config file to the devbox directory.
func (d *Devbox) saveCfg() error {
	cfgPath := filepath.Join(d.srcDir, configFilename)
	return cuecfg.WriteFile(cfgPath, d.cfg)
}<|MERGE_RESOLUTION|>--- conflicted
+++ resolved
@@ -103,23 +103,17 @@
 
 // Plan creates a plan of the actions that devbox will take to generate its
 // environment.
-<<<<<<< HEAD
 func (d *Devbox) Plan() (*planner.Plan, error) {
-	basePlan := &d.cfg.Plan
+	basePlan := &planner.Plan{
+		DevPackages:     d.cfg.Packages,
+		RuntimePackages: d.cfg.Packages,
+		SharedPlan:      d.cfg.SharedPlan,
+	}
 	plan, err := planner.GetPlan(d.srcDir)
 	if err != nil {
 		return nil, err
 	}
 	return planner.MergePlans(basePlan, plan), nil
-=======
-func (d *Devbox) Plan() *planner.Plan {
-	basePlan := &planner.Plan{
-		DevPackages:     d.cfg.Packages,
-		RuntimePackages: d.cfg.Packages,
-		SharedPlan:      d.cfg.SharedPlan,
-	}
-	return planner.MergePlans(basePlan, planner.GetPlan(d.srcDir))
->>>>>>> 99841754
 }
 
 // Generate creates the directory of Nix files and the Dockerfile that define
