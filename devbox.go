// Copyright 2022 Jetpack Technologies Inc and contributors. All rights reserved.
// Use of this source code is governed by the license in the LICENSE file.

// Package devbox creates isolated development environments.
package devbox

import (
	"path/filepath"

	"github.com/pkg/errors"
	"go.jetpack.io/devbox/cuecfg"
	"go.jetpack.io/devbox/docker"
	"go.jetpack.io/devbox/nix"
	"go.jetpack.io/devbox/planner"
	"golang.org/x/exp/slices"
)

// configFilename is name of the JSON file that defines a devbox environment.
const configFilename = "devbox.json"

// InitConfig creates a default devbox config file if one doesn't already
// exist.
func InitConfig(dir string) (created bool, err error) {
	cfgPath := filepath.Join(dir, configFilename)
	return cuecfg.InitFile(cfgPath, &Config{})
}

// Devbox provides an isolated development environment that contains a set of
// Nix packages.
type Devbox struct {
	cfg    *Config
	srcDir string
}

// Open opens a devbox by reading the config file in dir.
func Open(dir string) (*Devbox, error) {
	cfgPath := filepath.Join(dir, configFilename)

	cfg, err := ReadConfig(cfgPath)
	if err != nil {
		return nil, errors.WithStack(err)
	}

	box := &Devbox{
		cfg:    cfg,
		srcDir: dir,
	}
	return box, nil
}

// Add adds a Nix package to the config so that it's available in the devbox
// environment. It validates that the Nix package exists, but doesn't install
// it. Adding a duplicate package is a no-op.
func (d *Devbox) Add(pkgs ...string) error {
	// Check packages are valid before adding.
	for _, pkg := range pkgs {
		ok := nix.PkgExists(pkg)
		if !ok {
			return errors.Errorf("package %s not found", pkg)
		}
	}

	// Add to Packages only if it's not already there
	for _, pkg := range pkgs {
		if slices.Contains(d.cfg.Packages, pkg) {
			continue
		}
		d.cfg.Packages = append(d.cfg.Packages, pkg)
	}
	return d.saveCfg()
}

// Remove removes Nix packages from the config so that it no longer exists in
// the devbox environment.
func (d *Devbox) Remove(pkgs ...string) error {
	// Remove packages from config.
	d.cfg.Packages = exclude(d.cfg.Packages, pkgs)
	return d.saveCfg()
}

// Build creates a Docker image containing a shell with the devbox environment.
func (d *Devbox) Build(opts ...docker.BuildOptions) error {
<<<<<<< HEAD
	if !planner.HasPlan(d.srcDir) {
		return usererr.New(
			"Unable to detect a build plan. It may be your language/framework is " +
				"not supported yet. Please reach out to us on Discord " +
				"https://discord.gg/agbskCJXk2 or https://github.com/jetpack-io/devbox",
		)
	}
	if ok, err := planner.IsBuildable(d.srcDir); !ok {
		return err
	}
=======
>>>>>>> ec0e06d7
	defaultFlags := &docker.BuildFlags{
		Name:           "devbox",
		DockerfilePath: filepath.Join(d.srcDir, ".devbox/gen", "Dockerfile"),
	}
	opts = append([]docker.BuildOptions{docker.WithFlags(defaultFlags)}, opts...)

	err := d.Generate()
	if err != nil {
		return errors.WithStack(err)
	}
	return docker.Build(d.srcDir, opts...)
}

// Plan creates a plan of the actions that devbox will take to generate its
// environment.
func (d *Devbox) Plan() *planner.Plan {
	basePlan := &planner.Plan{
		DevPackages:     d.cfg.Packages,
		RuntimePackages: d.cfg.Packages,
		SharedPlan:      d.cfg.SharedPlan,
	}
	return planner.MergePlans(basePlan, planner.GetPlan(d.srcDir))
}

// Generate creates the directory of Nix files and the Dockerfile that define
// the devbox environment.
func (d *Devbox) Generate() error {
	plan := d.Plan()
	if plan.Invalid() {
		return plan.Error()
	}
	return generate(d.srcDir, plan, append(shellFiles, buildFiles...))
}

// Shell generates the devbox environment and launches nix-shell as a child
// process.
func (d *Devbox) Shell() error {
	plan := d.Plan()
	if plan.Invalid() {
		return plan.Error()
	}
	err := generate(d.srcDir, plan, shellFiles)
	if err != nil {
		return errors.WithStack(err)
	}
	nixDir := filepath.Join(d.srcDir, ".devbox/gen/shell.nix")
	return nix.Shell(nixDir)
}

// saveCfg writes the config file to the devbox directory.
func (d *Devbox) saveCfg() error {
	cfgPath := filepath.Join(d.srcDir, configFilename)
	return cuecfg.WriteFile(cfgPath, d.cfg)
}<|MERGE_RESOLUTION|>--- conflicted
+++ resolved
@@ -80,19 +80,9 @@
 
 // Build creates a Docker image containing a shell with the devbox environment.
 func (d *Devbox) Build(opts ...docker.BuildOptions) error {
-<<<<<<< HEAD
-	if !planner.HasPlan(d.srcDir) {
-		return usererr.New(
-			"Unable to detect a build plan. It may be your language/framework is " +
-				"not supported yet. Please reach out to us on Discord " +
-				"https://discord.gg/agbskCJXk2 or https://github.com/jetpack-io/devbox",
-		)
-	}
 	if ok, err := planner.IsBuildable(d.srcDir); !ok {
 		return err
 	}
-=======
->>>>>>> ec0e06d7
 	defaultFlags := &docker.BuildFlags{
 		Name:           "devbox",
 		DockerfilePath: filepath.Join(d.srcDir, ".devbox/gen", "Dockerfile"),
