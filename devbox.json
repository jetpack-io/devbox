--- conflicted
+++ resolved
@@ -4,14 +4,10 @@
     "golangci-lint"
   ],
   "shell": {
-<<<<<<< HEAD
-    "init_hook": "export \"GOROOT=$(go env GOROOT)\"",
-=======
     "init_hook": [
       "export \"GOROOT=$(go env GOROOT)\"",
       "export \"PATH=$(pwd)/dist:$PATH\""
     ],
->>>>>>> 4d212eca
     "scripts": {
       "build": "go build -o dist/devbox cmd/devbox/main.go",
       "build-linux": "GOOS=linux go build -o dist/devbox-linux cmd/devbox/main.go",
@@ -19,10 +15,6 @@
     }
   },
   "nixpkgs": {
-<<<<<<< HEAD
-    "commit": "aa7e3b940ad90ba58a5d8c0a2269ec557c9ecc70"
-=======
     "commit": "3954218cf613eba8e0dcefa9abe337d26bc48fd0"
->>>>>>> 4d212eca
   }
 }