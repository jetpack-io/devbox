// Copyright 2022 Jetpack Technologies Inc and contributors. All rights reserved.
// Use of this source code is governed by the license in the LICENSE file.

package docker

import (
	"fmt"
	"os"
	"os/exec"
	"path/filepath"

	"github.com/imdario/mergo"
<<<<<<< HEAD
	"github.com/pkg/errors"
=======
	"golang.org/x/exp/slices"
>>>>>>> 84700537
)

// This package provides an API to build images using docker.
// The API is implemented by calling the docker CLI directly.
//
// This actually might be a better approach than relying on the docker go libraries:
// + Those libraries require the Docker client to be installed anyways, so they don't
//   save the user from having to install Docker as a dependency.
// + The libraries are pretty bloated, increasing the size of our binaries.
// + In the past we've had some trouble with docker go libraries, and dependency
//   management.

type BuildFlags struct {
	Name           string
	Tags           []string
	Platforms      []string
	NoCache        bool
	DockerfilePath string
	Engine         string
}

type BuildOptions func(*BuildFlags)

func WithFlags(src *BuildFlags) BuildOptions {
	return func(dst *BuildFlags) {
		err := mergo.Merge(dst, src, mergo.WithOverride)
		if err != nil {
			panic(err)
		}
	}
}

func WithoutCache() BuildOptions {
	return func(flags *BuildFlags) {
		flags.NoCache = true
	}
}

func Build(path string, opts ...BuildOptions) error {
	flags := &BuildFlags{}
	for _, opt := range opts {
		opt(flags)
	}
	err := validateFlags(flags)
	if err != nil {
		return err
	}

	args := []string{"build", path}
	args = ToArgs(args, flags)

	dir, fileName := parsePath(path)
	if fileName != "" {
		args = append(args, "-f", fileName)
	}

	binName := "docker"
	if flags.Engine != "" {
		binName = flags.Engine
	}

	cmd := exec.Command(binName, args...)
	cmd.Stdin = os.Stdin
	cmd.Stdout = os.Stdout
	cmd.Stderr = os.Stderr
	cmd.Env = append(os.Environ(), "BUILDKIT=1")
	cmd.Dir = dir
	return errors.WithStack(cmd.Run())
}

func parsePath(path string) (string, string) {
	// If the path points to a file that exists, separate the directory part
	// and the file part:
	if isFile(path) {
		return filepath.Dir(path), filepath.Base(path)
	} else {
		// Otherwise assume the entire thing is a directory:
		return path, ""
	}
}

func isFile(path string) bool {
	fileInfo, err := os.Stat(path)
	if err != nil {
		return false
	}

	return fileInfo.Mode().IsRegular()
}

func validateFlags(flags *BuildFlags) error {
	engines := []string{"", "docker", "podman"}
	if !slices.Contains(engines, flags.Engine) {
		return fmt.Errorf("unrecognized container engine: %s", flags.Engine)
	}
	return nil
}<|MERGE_RESOLUTION|>--- conflicted
+++ resolved
@@ -10,11 +10,8 @@
 	"path/filepath"
 
 	"github.com/imdario/mergo"
-<<<<<<< HEAD
 	"github.com/pkg/errors"
-=======
 	"golang.org/x/exp/slices"
->>>>>>> 84700537
 )
 
 // This package provides an API to build images using docker.
