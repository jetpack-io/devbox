{
    "name": "devbox",
    "version": "0.0.0",
    "private": true,
    "scripts": {
        "docusaurus": "docusaurus",
        "start": "docusaurus start",
        "build": "docusaurus build && yarn run postbuild",
        "postbuild": "mkdir -p tmp && cp -r build/* tmp/ && mkdir -p build/devbox/docs && cp -r tmp/* build/devbox/docs/ && rm -rf tmp",
        "swizzle": "docusaurus swizzle",
        "deploy": "docusaurus deploy",
        "clear": "docusaurus clear",
        "serve": "docusaurus serve",
        "write-translations": "docusaurus write-translations",
        "write-heading-ids": "docusaurus write-heading-ids",
        "typecheck": "tsc"
    },
    "dependencies": {
        "@docusaurus/core": "^3.1",
        "@docusaurus/preset-classic": "^3.1",
        "@docusaurus/theme-mermaid": "^3.1",
        "@mdx-js/react": "^3.0",
        "clsx": "^2.1.1",
        "prism-react-renderer": "^2.3",
<<<<<<< HEAD
        "react": "^18.3.1",
        "react-dom": "^18.3.1",
        "reactflow": "^11.10"
=======
        "react": "^18.2",
        "react-dom": "^18.2",
        "reactflow": "^11.11.3"
>>>>>>> 9d676e6d
    },
    "devDependencies": {
        "@docusaurus/module-type-aliases": "^3.1",
        "@tsconfig/docusaurus": "^2.0",
        "typescript": "^5.3"
    },
    "browserslist": {
        "production": [
            ">0.5%",
            "not dead",
            "not op_mini all"
        ],
        "development": [
            "last 1 chrome version",
            "last 1 firefox version",
            "last 1 safari version"
        ]
    },
    "engines": {
        "node": ">=18"
    }
}<|MERGE_RESOLUTION|>--- conflicted
+++ resolved
@@ -22,15 +22,6 @@
         "@mdx-js/react": "^3.0",
         "clsx": "^2.1.1",
         "prism-react-renderer": "^2.3",
-<<<<<<< HEAD
-        "react": "^18.3.1",
-        "react-dom": "^18.3.1",
-        "reactflow": "^11.10"
-=======
-        "react": "^18.2",
-        "react-dom": "^18.2",
-        "reactflow": "^11.11.3"
->>>>>>> 9d676e6d
     },
     "devDependencies": {
         "@docusaurus/module-type-aliases": "^3.1",
