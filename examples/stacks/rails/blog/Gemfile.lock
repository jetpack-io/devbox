GEM
  remote: https://rubygems.org/
  specs:
    actioncable (7.1.3.2)
      actionpack (= 7.1.3.2)
      activesupport (= 7.1.3.2)
      nio4r (~> 2.0)
      websocket-driver (>= 0.6.1)
      zeitwerk (~> 2.6)
    actionmailbox (7.1.3.2)
      actionpack (= 7.1.3.2)
      activejob (= 7.1.3.2)
      activerecord (= 7.1.3.2)
      activestorage (= 7.1.3.2)
      activesupport (= 7.1.3.2)
      mail (>= 2.7.1)
      net-imap
      net-pop
      net-smtp
    actionmailer (7.1.3.2)
      actionpack (= 7.1.3.2)
      actionview (= 7.1.3.2)
      activejob (= 7.1.3.2)
      activesupport (= 7.1.3.2)
      mail (~> 2.5, >= 2.5.4)
      net-imap
      net-pop
      net-smtp
      rails-dom-testing (~> 2.2)
    actionpack (7.1.3.2)
      actionview (= 7.1.3.2)
      activesupport (= 7.1.3.2)
      nokogiri (>= 1.8.5)
      racc
      rack (>= 2.2.4)
      rack-session (>= 1.0.1)
      rack-test (>= 0.6.3)
      rails-dom-testing (~> 2.2)
      rails-html-sanitizer (~> 1.6)
    actiontext (7.1.3.2)
      actionpack (= 7.1.3.2)
      activerecord (= 7.1.3.2)
      activestorage (= 7.1.3.2)
      activesupport (= 7.1.3.2)
      globalid (>= 0.6.0)
      nokogiri (>= 1.8.5)
    actionview (7.1.3.2)
      activesupport (= 7.1.3.2)
      builder (~> 3.1)
      erubi (~> 1.11)
      rails-dom-testing (~> 2.2)
      rails-html-sanitizer (~> 1.6)
    activejob (7.1.3.2)
      activesupport (= 7.1.3.2)
      globalid (>= 0.3.6)
    activemodel (7.1.3.2)
      activesupport (= 7.1.3.2)
    activerecord (7.1.3.2)
      activemodel (= 7.1.3.2)
      activesupport (= 7.1.3.2)
      timeout (>= 0.4.0)
    activestorage (7.1.3.2)
      actionpack (= 7.1.3.2)
      activejob (= 7.1.3.2)
      activerecord (= 7.1.3.2)
      activesupport (= 7.1.3.2)
      marcel (~> 1.0)
    activesupport (7.1.3.2)
      base64
      bigdecimal
      concurrent-ruby (~> 1.0, >= 1.0.2)
      connection_pool (>= 2.2.5)
      drb
      i18n (>= 1.6, < 2)
      minitest (>= 5.1)
      mutex_m
      tzinfo (~> 2.0)
    addressable (2.8.6)
      public_suffix (>= 2.0.2, < 6.0)
    base64 (0.2.0)
    bigdecimal (3.1.7)
    bindex (0.8.1)
    bootsnap (1.18.3)
      msgpack (~> 1.2)
    builder (3.2.4)
    capybara (3.40.0)
      addressable
      matrix
      mini_mime (>= 0.1.3)
      nokogiri (~> 1.11)
      rack (>= 1.6.0)
      rack-test (>= 0.6.3)
      regexp_parser (>= 1.5, < 3.0)
      xpath (~> 3.2)
    concurrent-ruby (1.2.3)
    connection_pool (2.4.1)
    crass (1.0.6)
    date (3.3.4)
    debug (1.9.1)
      irb (~> 1.10)
      reline (>= 0.3.8)
    drb (2.2.1)
    erubi (1.12.0)
    globalid (1.2.1)
      activesupport (>= 6.1)
    i18n (1.14.4)
      concurrent-ruby (~> 1.0)
    importmap-rails (2.0.1)
      actionpack (>= 6.0.0)
      activesupport (>= 6.0.0)
      railties (>= 6.0.0)
    io-console (0.7.2)
    irb (1.11.2)
      rdoc
      reline (>= 0.4.2)
    jbuilder (2.11.5)
      actionview (>= 5.0.0)
      activesupport (>= 5.0.0)
    loofah (2.22.0)
      crass (~> 1.0.2)
      nokogiri (>= 1.12.0)
    mail (2.8.1)
      mini_mime (>= 0.1.1)
      net-imap
      net-pop
      net-smtp
    marcel (1.0.4)
    matrix (0.4.2)
    mini_mime (1.1.5)
    minitest (5.22.3)
    msgpack (1.7.2)
    mutex_m (0.2.0)
    net-imap (0.4.10)
      date
      net-protocol
    net-pop (0.1.2)
      net-protocol
    net-protocol (0.2.2)
      timeout
    net-smtp (0.5.0)
      net-protocol
<<<<<<< HEAD
    nio4r (2.7.1)
    nokogiri (1.16.4-arm64-darwin)
      racc (~> 1.4)
    nokogiri (1.16.4-x86_64-darwin)
      racc (~> 1.4)
    nokogiri (1.16.4-x86_64-linux)
=======
    nio4r (2.7.0)
    nokogiri (1.16.5-arm64-darwin)
      racc (~> 1.4)
    nokogiri (1.16.5-x86_64-darwin)
      racc (~> 1.4)
    nokogiri (1.16.5-x86_64-linux)
>>>>>>> 18ff697b
      racc (~> 1.4)
    psych (5.1.2)
      stringio
    public_suffix (5.0.4)
    puma (5.6.8)
      nio4r (~> 2.0)
    racc (1.7.3)
    rack (3.0.10)
    rack-session (2.0.0)
      rack (>= 3.0.0)
    rack-test (2.1.0)
      rack (>= 1.3)
    rackup (2.1.0)
      rack (>= 3)
      webrick (~> 1.8)
    rails (7.1.3.2)
      actioncable (= 7.1.3.2)
      actionmailbox (= 7.1.3.2)
      actionmailer (= 7.1.3.2)
      actionpack (= 7.1.3.2)
      actiontext (= 7.1.3.2)
      actionview (= 7.1.3.2)
      activejob (= 7.1.3.2)
      activemodel (= 7.1.3.2)
      activerecord (= 7.1.3.2)
      activestorage (= 7.1.3.2)
      activesupport (= 7.1.3.2)
      bundler (>= 1.15.0)
      railties (= 7.1.3.2)
    rails-dom-testing (2.2.0)
      activesupport (>= 5.0.0)
      minitest
      nokogiri (>= 1.6)
    rails-html-sanitizer (1.6.0)
      loofah (~> 2.21)
      nokogiri (~> 1.14)
    railties (7.1.3.2)
      actionpack (= 7.1.3.2)
      activesupport (= 7.1.3.2)
      irb
      rackup (>= 1.0.0)
      rake (>= 12.2)
      thor (~> 1.0, >= 1.2.2)
      zeitwerk (~> 2.6)
    rake (13.2.1)
    rdoc (6.6.3.1)
      psych (>= 4.0.0)
    regexp_parser (2.9.0)
    reline (0.4.2)
      io-console (~> 0.5)
    rexml (3.2.8)
      strscan (>= 3.0.9)
    rubyzip (2.3.2)
    selenium-webdriver (4.17.0)
      base64 (~> 0.2)
      rexml (~> 3.2, >= 3.2.5)
      rubyzip (>= 1.2.2, < 3.0)
      websocket (~> 1.0)
    sprockets (4.2.1)
      concurrent-ruby (~> 1.0)
      rack (>= 2.2.4, < 4)
    sprockets-rails (3.4.2)
      actionpack (>= 5.2)
      activesupport (>= 5.2)
      sprockets (>= 3.0.0)
    sqlite3 (1.7.2-arm64-darwin)
    sqlite3 (1.7.2-x86_64-darwin)
    sqlite3 (1.7.2-x86_64-linux)
    stimulus-rails (1.3.3)
      railties (>= 6.0.0)
    stringio (3.1.0)
    strscan (3.1.0)
    thor (1.3.1)
    timeout (0.4.1)
    turbo-rails (2.0.2)
      actionpack (>= 6.0.0)
      activejob (>= 6.0.0)
      railties (>= 6.0.0)
    tzinfo (2.0.6)
      concurrent-ruby (~> 1.0)
    tzinfo-data (1.2014.5)
      tzinfo (>= 1.0.0)
    web-console (4.2.1)
      actionview (>= 6.0.0)
      activemodel (>= 6.0.0)
      bindex (>= 0.4.0)
      railties (>= 6.0.0)
    webdrivers (5.2.0)
      nokogiri (~> 1.6)
      rubyzip (>= 1.3.0)
      selenium-webdriver (~> 4.0)
    webrick (1.8.1)
    websocket (1.2.10)
    websocket-driver (0.7.6)
      websocket-extensions (>= 0.1.0)
    websocket-extensions (0.1.5)
    xpath (3.2.0)
      nokogiri (~> 1.8)
    zeitwerk (2.6.13)

PLATFORMS
  arm64-darwin-21
  arm64-darwin-22
  x86_64-darwin-22
  x86_64-linux

DEPENDENCIES
  bootsnap
  capybara
  debug
  importmap-rails
  jbuilder
  puma (~> 5.6)
  rails (~> 7.1.3)
  selenium-webdriver
  sprockets-rails
  sqlite3 (~> 1.4)
  stimulus-rails
  turbo-rails
  tzinfo-data (= 1.2014.5)
  web-console
  webdrivers

RUBY VERSION
   ruby 3.3.0p0

BUNDLED WITH
   2.5.6<|MERGE_RESOLUTION|>--- conflicted
+++ resolved
@@ -139,21 +139,6 @@
       timeout
     net-smtp (0.5.0)
       net-protocol
-<<<<<<< HEAD
-    nio4r (2.7.1)
-    nokogiri (1.16.4-arm64-darwin)
-      racc (~> 1.4)
-    nokogiri (1.16.4-x86_64-darwin)
-      racc (~> 1.4)
-    nokogiri (1.16.4-x86_64-linux)
-=======
-    nio4r (2.7.0)
-    nokogiri (1.16.5-arm64-darwin)
-      racc (~> 1.4)
-    nokogiri (1.16.5-x86_64-darwin)
-      racc (~> 1.4)
-    nokogiri (1.16.5-x86_64-linux)
->>>>>>> 18ff697b
       racc (~> 1.4)
     psych (5.1.2)
       stringio
