--- conflicted
+++ resolved
@@ -20,16 +20,10 @@
 //go:embed tmpl/* tmpl/.*
 var tmplFS embed.FS
 
-<<<<<<< HEAD
-func generate(rootPath string, plan *planner.Plan) error {
-	// TODO: we should also generate a .dockerignore file
-	files := []string{".gitignore", "Dockerfile", "shell.nix", "development.nix", "runtime.nix"}
-=======
 var shellFiles = []string{".gitignore", "shell.nix"}
->>>>>>> 6f39e906
 
 // TODO: we should also generate a .dockerignore file
-var buildFiles = []string{".gitignore", "default.nix", "Dockerfile"}
+var buildFiles = []string{".gitignore", "development.nix", "Dockerfile"}
 
 func generate(rootPath string, plan *planner.Plan, files []string) error {
 	outPath := filepath.Join(rootPath, ".devbox/gen")
