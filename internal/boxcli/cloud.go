// Copyright 2022 Jetpack Technologies Inc and contributors. All rights reserved.
// Use of this source code is governed by the license in the LICENSE file.

package boxcli

import (
<<<<<<< HEAD
	"fmt"
	"os"
	"os/signal"
=======
	"os"
>>>>>>> 4d212eca
	"strings"
	"syscall"

	"github.com/pkg/errors"
	"github.com/spf13/cobra"
	"go.jetpack.io/devbox"
	"go.jetpack.io/devbox/internal/boxcli/usererr"
	"go.jetpack.io/devbox/internal/cloud"
)

type cloudShellCmdFlags struct {
	config configFlags

	githubUsername string
}

func CloudCmd() *cobra.Command {
	command := &cobra.Command{
		Use:   "cloud",
		Short: "[Preview] Remote development environments on the cloud",
		Long: "Remote development environments on the cloud. All cloud commands " +
			"are currently in developer preview and may have some rough edges. " +
			"Please report any issues to https://github.com/jetpack-io/devbox/issues",
		Hidden: true,
		RunE: func(cmd *cobra.Command, args []string) error {
			return cmd.Help()
		},
	}
	command.AddCommand(cloudShellCmd())
	command.AddCommand(cloudPortForwardCmd())
	return command
}

func cloudShellCmd() *cobra.Command {
	flags := cloudShellCmdFlags{}

	command := &cobra.Command{
		Use:   "shell",
		Short: "[Preview] Shell into a cloud environment that matches your local devbox environment",
		RunE: func(cmd *cobra.Command, args []string) error {
			return runCloudShellCmd(cmd, &flags)
		},
	}

	flags.config.register(command)
	command.Flags().StringVarP(
		&flags.githubUsername, "username", "u", "", "Github username to use for ssh",
	)
	return command
}

func cloudPortForwardCmd() *cobra.Command {
	command := &cobra.Command{
		Use:   "forward <local-port>:<remote-port> | :<remote-port> | stop | list",
		Short: "[Preview] Port forwards a local port to a remote devbox cloud port",
		Long: "Port forwards a local port to a remote devbox cloud port. If 0 or " +
			"no local port is specified, we find a suitable local port. Use 'stop' " +
			"to stop all port forwards.",
		Args: cobra.ExactArgs(1),
		RunE: func(cmd *cobra.Command, args []string) error {
			ports := strings.Split(args[0], ":")

			if len(ports) != 2 {
				return usererr.New("Invalid port format. Expected <local-port>:<remote-port>")
			}
			localPort, err := cloud.PortForward(ports[0], ports[1])
			if err != nil {
				return errors.WithStack(err)
			}
			cmd.PrintErrf(
				"Port forwarding %s:%s\nTo view in browser, visit http://localhost:%[1]s\n",
				localPort,
				ports[1],
			)
			return nil
		},
	}
	command.AddCommand(cloudPortForwardList())
<<<<<<< HEAD
	command.AddCommand(cloudPortForwardTerminateAllCmd())
	command.AddCommand(cloudPortForwardAuto())
=======
	command.AddCommand(cloudPortForwardStopCmd())
>>>>>>> 4d212eca
	return command
}

func cloudPortForwardStopCmd() *cobra.Command {
	return &cobra.Command{
		Use:   "stop",
		Short: "Stops all port forwards managed by devbox",
		Args:  cobra.ExactArgs(0),
		RunE: func(cmd *cobra.Command, args []string) error {
			return cloud.PortForwardTerminateAll()
		},
	}
}

func cloudPortForwardList() *cobra.Command {
	return &cobra.Command{
		Use:     "list",
		Aliases: []string{"ls"},
		Short:   "Lists all port forwards managed by devbox",
		Args:    cobra.ExactArgs(0),
		RunE: func(cmd *cobra.Command, args []string) error {
			l, err := cloud.PortForwardList()
			if err != nil {
				return errors.WithStack(err)
			}
			for _, p := range l {
				cmd.Println(p)
			}
			return nil
		},
	}
}

func cloudPortForwardAuto() *cobra.Command {
	return &cobra.Command{
		Use:    "auto",
		Short:  "Automatically port forwards all ports managed by devbox",
		Hidden: true,
		Args:   cobra.ExactArgs(0),
		RunE: func(cmd *cobra.Command, args []string) error {
			box, err := devbox.Open("", cmd.ErrOrStderr())
			if err != nil {
				return errors.WithStack(err)
			}
			if err = cloud.AutoPortForward(cmd.Context(), cmd.ErrOrStderr(), box.ProjectDir()); err != nil {
				return err
			}
			done := make(chan os.Signal, 1)
			signal.Notify(done, syscall.SIGINT, syscall.SIGTERM)
			fmt.Println("Listening, press ctrl+c to end...")
			<-done // Will block here until user hits ctrl+c
			return nil
		},
	}
}

func runCloudShellCmd(cmd *cobra.Command, flags *cloudShellCmdFlags) error {
	// calling `devbox cloud shell` when already in the VM is not allowed.
	if region := os.Getenv("DEVBOX_REGION"); region != "" {
		return shellInceptionErrorMsg("devbox cloud shell")
	}

	box, err := devbox.Open(flags.config.path, cmd.ErrOrStderr())
	if err != nil {
		return errors.WithStack(err)
	}
	return cloud.Shell(cmd.ErrOrStderr(), box.ProjectDir(), flags.githubUsername)
}<|MERGE_RESOLUTION|>--- conflicted
+++ resolved
@@ -4,13 +4,9 @@
 package boxcli
 
 import (
-<<<<<<< HEAD
 	"fmt"
 	"os"
 	"os/signal"
-=======
-	"os"
->>>>>>> 4d212eca
 	"strings"
 	"syscall"
 
@@ -89,12 +85,8 @@
 		},
 	}
 	command.AddCommand(cloudPortForwardList())
-<<<<<<< HEAD
-	command.AddCommand(cloudPortForwardTerminateAllCmd())
 	command.AddCommand(cloudPortForwardAuto())
-=======
 	command.AddCommand(cloudPortForwardStopCmd())
->>>>>>> 4d212eca
 	return command
 }
 
