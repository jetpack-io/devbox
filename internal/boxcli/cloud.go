// Copyright 2022 Jetpack Technologies Inc and contributors. All rights reserved.
// Use of this source code is governed by the license in the LICENSE file.

package boxcli

import (
<<<<<<< HEAD
=======
	"fmt"
	"os"
>>>>>>> 87992fd2
	"strings"

	"github.com/pkg/errors"
	"github.com/spf13/cobra"
	"go.jetpack.io/devbox"
	"go.jetpack.io/devbox/internal/boxcli/usererr"
	"go.jetpack.io/devbox/internal/cloud"
	"go.jetpack.io/devbox/internal/cloud/envir"
)

type cloudShellCmdFlags struct {
	config configFlags

	githubUsername string
}

func CloudCmd() *cobra.Command {
	command := &cobra.Command{
		Use:   "cloud",
		Short: "[Preview] Remote development environments on the cloud",
		Long: "Remote development environments on the cloud. All cloud commands " +
			"are currently in developer preview and may have some rough edges. " +
			"Please report any issues to https://github.com/jetpack-io/devbox/issues",
		RunE: func(cmd *cobra.Command, args []string) error {
			return cmd.Help()
		},
	}
	command.AddCommand(cloudShellCmd())
	command.AddCommand(cloudInitCmd())
	command.AddCommand(cloudPortForwardCmd())
	return command
}

func cloudInitCmd() *cobra.Command {
	flags := cloudShellCmdFlags{}
	command := &cobra.Command{
		Use:    "init",
		Hidden: true,
		Short:  "Create a Cloud VM without connecting to its shell",
		RunE: func(cmd *cobra.Command, args []string) error {
			return runCloudInit(cmd, &flags)
		},
	}
	flags.config.register(command)
	return command
}

func cloudShellCmd() *cobra.Command {
	flags := cloudShellCmdFlags{}

	command := &cobra.Command{
		Use:   "shell",
		Short: "[Preview] Shell into a cloud environment that matches your local devbox environment",
		RunE: func(cmd *cobra.Command, args []string) error {
			return runCloudShellCmd(cmd, &flags)
		},
	}

	flags.config.register(command)
	command.Flags().StringVarP(
		&flags.githubUsername, "username", "u", "", "Github username to use for ssh",
	)
	return command
}

func cloudPortForwardCmd() *cobra.Command {
	command := &cobra.Command{
		Use:   "forward <local-port>:<remote-port> | :<remote-port> | stop | list",
		Short: "[Preview] Port forwards a local port to a remote devbox cloud port",
		Long: "Port forwards a local port to a remote devbox cloud port. If 0 or " +
			"no local port is specified, we find a suitable local port. Use 'stop' " +
			"to stop all port forwards.",
		Args: cobra.ExactArgs(1),
		RunE: func(cmd *cobra.Command, args []string) error {
			ports := strings.Split(args[0], ":")

			if len(ports) != 2 {
				return usererr.New("Invalid port format. Expected <local-port>:<remote-port>")
			}
			localPort, err := cloud.PortForward(ports[0], ports[1])
			if err != nil {
				return errors.WithStack(err)
			}
			cmd.PrintErrf(
				"Port forwarding %s:%s\nTo view in browser, visit http://localhost:%[1]s\n",
				localPort,
				ports[1],
			)
			return nil
		},
	}
	command.AddCommand(cloudPortForwardList())
	command.AddCommand(cloudPortForwardStopCmd())
	return command
}

func cloudPortForwardStopCmd() *cobra.Command {
	return &cobra.Command{
		Use:   "stop",
		Short: "Stops all port forwards managed by devbox",
		Args:  cobra.ExactArgs(0),
		RunE: func(cmd *cobra.Command, args []string) error {
			return cloud.PortForwardTerminateAll()
		},
	}
}

func cloudPortForwardList() *cobra.Command {
	return &cobra.Command{
		Use:     "list",
		Aliases: []string{"ls"},
		Short:   "Lists all port forwards managed by devbox",
		Args:    cobra.ExactArgs(0),
		RunE: func(cmd *cobra.Command, args []string) error {
			l, err := cloud.PortForwardList()
			if err != nil {
				return errors.WithStack(err)
			}
			for _, p := range l {
				cmd.Println(p)
			}
			return nil
		},
	}
}

func runCloudShellCmd(cmd *cobra.Command, flags *cloudShellCmdFlags) error {
	// calling `devbox cloud shell` when already in the VM is not allowed.
	if region := envir.GetRegion(); region != "" {
		return shellInceptionErrorMsg("devbox cloud shell")
	}

	box, err := devbox.Open(flags.config.path, cmd.ErrOrStderr())
	if err != nil {
		return errors.WithStack(err)
	}
	return cloud.Shell(cmd.Context(), cmd.ErrOrStderr(), box.ProjectDir(), flags.githubUsername)
}

func runCloudInit(cmd *cobra.Command, flags *cloudShellCmdFlags) error {
	// calling `devbox cloud init` when already in the VM is not allowed.
	if region := os.Getenv("DEVBOX_REGION"); region != "" {
		return shellInceptionErrorMsg("devbox cloud init")
	}

	box, err := devbox.Open(flags.config.path, cmd.ErrOrStderr())
	if err != nil {
		return errors.WithStack(err)
	}
	_, vmhostname, _, err := cloud.InitVM(cmd.Context(), cmd.ErrOrStderr(), box.ProjectDir(), flags.githubUsername)
	if err != nil {
		return err
	}
	// printing vmHostname so that the output of devbox cloud init can be read by
	// devbox extension
	fmt.Fprintln(cmd.ErrOrStderr(), vmhostname)
	return nil
}<|MERGE_RESOLUTION|>--- conflicted
+++ resolved
@@ -4,11 +4,8 @@
 package boxcli
 
 import (
-<<<<<<< HEAD
-=======
 	"fmt"
 	"os"
->>>>>>> 87992fd2
 	"strings"
 
 	"github.com/pkg/errors"
