// Copyright 2022 Jetpack Technologies Inc and contributors. All rights reserved.
// Use of this source code is governed by the license in the LICENSE file.

package midcobra

import (
	"fmt"
	"os"
	"strings"
	"time"

	"github.com/getsentry/sentry-go"
	segment "github.com/segmentio/analytics-go"
	"github.com/spf13/cobra"
	"go.jetpack.io/devbox"
	"go.jetpack.io/devbox/internal/boxcli/usererr"
	"go.jetpack.io/devbox/internal/telemetry"
)

// We collect some light telemetry to be able to improve devbox over time.
// We're aware how important privacy is and value it ourselves, so we have
// the following rules:
// 1. We only collect anonymized data – nothing that is personally identifiable
// 2. Data is only stored in SOC 2 compliant systems, and we are SOC 2 compliant ourselves.
// 3. Users should always have the ability to opt-out.
func Telemetry() Middleware {

	opts := telemetry.InitOpts()

	return &telemetryMiddleware{
		opts:     *opts,
		disabled: telemetry.IsDisabled(opts),
	}
}

type telemetryMiddleware struct {
	// Setup:
	opts     telemetry.Opts
	disabled bool

	// Used during execution:
	startTime time.Time

	executionID string
}

// telemetryMiddleware implements interface Middleware (compile-time check)
var _ Middleware = (*telemetryMiddleware)(nil)

func (m *telemetryMiddleware) withExecutionID(execID string) Middleware {
	m.executionID = execID
	return m
}

func (m *telemetryMiddleware) preRun(cmd *cobra.Command, args []string) {
	m.startTime = telemetry.CommandStartTime()
	if !m.disabled {
		sentry := telemetry.NewSentry(m.opts.SentryDSN)
		sentry.Init(m.opts.AppName, m.opts.AppVersion, m.executionID)
	}
}

func (m *telemetryMiddleware) postRun(cmd *cobra.Command, args []string, runErr error) {
	if m.disabled {
		return
	}

	evt := m.newEventIfValid(cmd, args, runErr)
	if evt == nil {
		return
	}

	m.trackError(evt) // Sentry

	m.trackEvent(evt) // Segment
}

// Consider renaming this to commandEvent
// since it has info about the specific command run.
type event struct {
	telemetry.Event
	Command       string
	CommandArgs   []string
	CommandError  error
	CommandHidden bool
	Failed        bool
	Packages      []string
	CommitHash    string // the nikpkgs commit hash in devbox.json
	InDevboxShell bool
	DevboxEnv     map[string]any // Devbox-specific environment variables
	SentryEventID string
	Shell         string
}

// newEventIfValid creates a new telemetry event, but returns nil if we cannot construct
// a valid event.
func (m *telemetryMiddleware) newEventIfValid(cmd *cobra.Command, args []string, runErr error) *event {

	subcmd, subargs, parseErr := getSubcommand(cmd, args)
	if parseErr != nil {
		// Ignore invalid commands
		return nil
	}

	pkgs, hash := getPackagesAndCommitHash(cmd)

	// an empty userID means that we do not have a github username saved
	userID := telemetry.UserIDFromGithubUsername()

	devboxEnv := map[string]interface{}{}
	for _, e := range os.Environ() {
		if strings.HasPrefix(e, "DEVBOX") && strings.Contains(e, "=") {
			key := strings.Split(e, "=")[0]
			devboxEnv[key] = os.Getenv(key)
		}
	}

	return &event{
		Event: telemetry.Event{
			AnonymousID: telemetry.DeviceID(),
			AppName:     m.opts.AppName,
			AppVersion:  m.opts.AppVersion,
			CloudRegion: os.Getenv("DEVBOX_REGION"),
			Duration:    time.Since(m.startTime),
			OsName:      telemetry.OS(),
			UserID:      userID,
		},
<<<<<<< HEAD
		Command:       subcmd.CommandPath(),
		CommandArgs:   subargs,
		CommandError:  runErr,
		Failed:        runErr != nil,
		Packages:      pkgs,
		CommitHash:    hash,
		InDevboxShell: devbox.IsDevboxShellEnabled(),
		DevboxEnv:     devboxEnv,
=======
		Command:      subcmd.CommandPath(),
		CommandArgs:  subargs,
		CommandError: runErr,
		// The command is hidden if either the top-level command is hidden or
		// the specific sub-command that was executed is hidden.
		CommandHidden: cmd.Hidden || subcmd.Hidden,
		Failed:        runErr != nil,
		Packages:      pkgs,
>>>>>>> e5f42566
		Shell:         os.Getenv("SHELL"),
	}
}

func (m *telemetryMiddleware) trackError(evt *event) {
	// Ensure error is not nil and not a non-loggable user error
	if evt == nil || !usererr.ShouldLogError(evt.CommandError) {
		return
	}

	sentry.ConfigureScope(func(scope *sentry.Scope) {
		scope.SetTag("command", evt.Command)
		scope.SetContext("command", map[string]interface{}{
			"command":      evt.Command,
			"command args": evt.CommandArgs,
			"packages":     evt.Packages,
			"nixpkgs hash": evt.CommitHash,
			"in shell":     evt.InDevboxShell,
		})
		scope.SetContext("devbox env", evt.DevboxEnv)
	})
	sentry.CaptureException(evt.CommandError)
}

func (m *telemetryMiddleware) trackEvent(evt *event) {
	if evt == nil || evt.CommandHidden {
		return
	}

	if evt.CommandError != nil {
		// verified with manual testing that the sentryID returned by CaptureException
		// is the same as m.ExecutionID, since we set EventID = m.ExecutionID in sentry.Init
		evt.SentryEventID = m.executionID
	}

	segmentClient := telemetry.NewSegmentClient(m.opts.TelemetryKey)
	defer func() {
		_ = segmentClient.Close()
	}()

	// deliberately ignore error
	_ = segmentClient.Enqueue(segment.Identify{
		AnonymousId: evt.AnonymousID,
		UserId:      evt.UserID,
	})

	_ = segmentClient.Enqueue(segment.Track{ // Ignore errors, telemetry is best effort
		AnonymousId: evt.AnonymousID, // Use device id instead
		Event:       fmt.Sprintf("[%s] Command: %s", evt.AppName, evt.Command),
		Context: &segment.Context{
			Device: segment.DeviceInfo{
				Id: evt.AnonymousID,
			},
			App: segment.AppInfo{
				Name:    evt.AppName,
				Version: evt.AppVersion,
			},
			OS: segment.OSInfo{
				Name: evt.OsName,
			},
		},
		Properties: segment.NewProperties().
			Set("cloud_region", evt.CloudRegion).
			Set("command", evt.Command).
			Set("command_args", evt.CommandArgs).
			Set("failed", evt.Failed).
			Set("duration", evt.Duration.Milliseconds()).
			Set("packages", evt.Packages).
			Set("sentry_event_id", evt.SentryEventID).
			Set("shell", evt.Shell),
		UserId: evt.UserID,
	})
}

func getSubcommand(c *cobra.Command, args []string) (subcmd *cobra.Command, subargs []string, err error) {
	if c.TraverseChildren {
		subcmd, subargs, err = c.Traverse(args)
	} else {
		subcmd, subargs, err = c.Find(args)
	}
	return subcmd, subargs, err
}

func getPackagesAndCommitHash(c *cobra.Command) ([]string, string) {
	configFlag := c.Flag("config")
	// for shell, run, and add command, path can be set via --config
	// if --config is not set, default to current directory which is ""
	// the only exception is the init command, for the path can be set with args
	// since after running init there will be no packages set in devbox.json
	// we can safely ignore this case.
	var path string
	if configFlag != nil {
		path = configFlag.Value.String()
	}

	box, err := devbox.Open(path, os.Stdout)
	if err != nil {
		return []string{}, ""
	}

	return box.Config().Packages, box.Config().Nixpkgs.Commit
}<|MERGE_RESOLUTION|>--- conflicted
+++ resolved
@@ -125,16 +125,6 @@
 			OsName:      telemetry.OS(),
 			UserID:      userID,
 		},
-<<<<<<< HEAD
-		Command:       subcmd.CommandPath(),
-		CommandArgs:   subargs,
-		CommandError:  runErr,
-		Failed:        runErr != nil,
-		Packages:      pkgs,
-		CommitHash:    hash,
-		InDevboxShell: devbox.IsDevboxShellEnabled(),
-		DevboxEnv:     devboxEnv,
-=======
 		Command:      subcmd.CommandPath(),
 		CommandArgs:  subargs,
 		CommandError: runErr,
@@ -143,7 +133,9 @@
 		CommandHidden: cmd.Hidden || subcmd.Hidden,
 		Failed:        runErr != nil,
 		Packages:      pkgs,
->>>>>>> e5f42566
+		CommitHash:    hash,
+		InDevboxShell: devbox.IsDevboxShellEnabled(),
+		DevboxEnv:     devboxEnv,
 		Shell:         os.Getenv("SHELL"),
 	}
 }
