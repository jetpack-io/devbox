--- conflicted
+++ resolved
@@ -48,13 +48,9 @@
 	}
 
 	if flags.PrintEnv {
-<<<<<<< HEAD
-		script, err := box.PrintEnv(cmd.Context(), true /*includeHooks*/)
-=======
 		// false for includeHooks is because init hooks is not compatible with .envrc files generated
 		// by versions older than 0.4.6
-		script, err := box.PrintEnv(cmd.Context(), false /*useCachedPrintDevEnv*/, false /*includeHooks*/)
->>>>>>> 9645d483
+		script, err := box.PrintEnv(cmd.Context(), true /*includeHooks*/)
 		if err != nil {
 			return err
 		}
