// Copyright 2022 Jetpack Technologies Inc and contributors. All rights reserved.
// Use of this source code is governed by the license in the LICENSE file.

package cloud

import (
	"context"
	"encoding/json"
	"fmt"
	"io"
	"os"
	"os/exec"
	"path/filepath"
	"strings"
	"time"

	"github.com/AlecAivazis/survey/v2"
	"github.com/fatih/color"
	"github.com/pkg/errors"
	"go.jetpack.io/devbox/internal/boxcli/usererr"
	"go.jetpack.io/devbox/internal/cloud/fly"
	"go.jetpack.io/devbox/internal/cloud/mutagen"
	"go.jetpack.io/devbox/internal/cloud/mutagenbox"
	"go.jetpack.io/devbox/internal/cloud/openssh"
	"go.jetpack.io/devbox/internal/cloud/openssh/sshshim"
	"go.jetpack.io/devbox/internal/debug"
	"go.jetpack.io/devbox/internal/services"
	"go.jetpack.io/devbox/internal/telemetry"
	"go.jetpack.io/devbox/internal/ux/stepper"
)

func Shell(w io.Writer, projectDir string, githubUsername string) error {
	color.New(color.FgMagenta, color.Bold).Fprint(w, "Devbox Cloud\n")
	fmt.Fprint(w, "Remote development environments powered by Nix\n\n")
	fmt.Fprint(w, "This is an open developer preview and may have some rough edges. Please report any issues to https://github.com/jetpack-io/devbox/issues\n\n")

	if err := ensureProjectDirIsNotSensitive(projectDir); err != nil {
		return err
	}

	username, vmHostname := parseVMEnvVar()
	// The flag for githubUsername overrides any env-var, since flags are a more
	// explicit action compared to an env-var which could be latently present.
	if githubUsername != "" {
		username = githubUsername
	}
	if username == "" {
		var err error
		username, err = getGithubUsername()
		if err != nil {
			return err
		}
	}
	debug.Log("username: %s", username)

	// Record the start time for telemetry, now that we are done with prompting
	// for github username.
	telemetryShellStartTime := time.Now()

	sshCmd := &openssh.Cmd{
		Username:        username,
		DestinationAddr: "gateway.devbox.sh",
	}
	// When developing we can use this env variable to point
	// to a different gateway
	var err error
	if envGateway := os.Getenv("DEVBOX_GATEWAY"); envGateway != "" {
		sshCmd.DestinationAddr = envGateway
		err = openssh.SetupInsecureDebug(envGateway)
	} else {
		err = openssh.SetupDevbox()
	}
	if err != nil {
		return err
	}
	if err := sshshim.Setup(); err != nil {
		return err
	}

	if vmHostname == "" {
		color.New(color.FgGreen).Fprintln(w, "Creating a virtual machine on the cloud...")
		// Inspect the ssh ControlPath to check for existing connections
		vmHostname = vmHostnameFromSSHControlPath()
		if vmHostname != "" {
			debug.Log("Using vmHostname from ssh socket: %v", vmHostname)
			color.New(color.FgGreen).Fprintln(w, "Detected existing virtual machine")
		} else {
			var region, vmUser string
			vmUser, vmHostname, region, err = getVirtualMachine(sshCmd)
			if err != nil {
				return err
			}
			if vmUser != "" {
				username = vmUser
			}
<<<<<<< HEAD
			stepVM.Success("Created a virtual machine in %s", fly.RegionName(region))
=======
			color.New(color.FgGreen).Fprintf(w, "Created a virtual machine in %s\n", fly.RegionName(region))
>>>>>>> efe479a0

			// We save the username to local file only after we get a successful response
			// from the gateway, because the gateway will verify that the user's SSH keys
			// match their claimed username from github.
			err = openssh.SaveGithubUsernameToLocalFile(username)
			if err != nil {
				debug.Log("Failed to save username: %v", err)
			}
		}
	}
	debug.Log("vm_hostname: %s", vmHostname)

	color.New(color.FgGreen).Fprintln(w, "Starting file syncing...")
	err = syncFiles(username, vmHostname, projectDir)
	if err != nil {
		color.New(color.FgRed).Fprintln(w, "Starting file syncing [FAILED]")
		return err
	}
	color.New(color.FgGreen).Fprintln(w, "File syncing started")

	s3 := stepper.Start(w, "Connecting to virtual machine...")
	time.Sleep(1 * time.Second)
	s3.Stop("Connecting to virtual machine")
	fmt.Fprint(w, "\n")

	return shell(username, vmHostname, projectDir, telemetryShellStartTime)
}

func PortForward(local, remote string) (string, error) {
	vmHostname := vmHostnameFromSSHControlPath()
	if vmHostname == "" {
		return "", usererr.New("No VM found. Please run `devbox cloud shell` first.")
	}
	return mutagenbox.ForwardCreate(vmHostname, local, remote)
}

func PortForwardTerminateAll() error {
	return mutagenbox.ForwardTerminateAll()
}

func PortForwardList() ([]string, error) {
	return mutagenbox.ForwardList()
}

func AutoPortForward(ctx context.Context, w io.Writer, projectDir string) error {
	return services.ListenToChanges(ctx, w, projectDir, func(update services.StatusFile) services.StatusFile {
		host := vmHostnameFromSSHControlPath()
		if host == "" {
			return update
		}

		hostKey := strings.Split(host, ".")[0]
		if hostStatus, ok := update.Hosts[hostKey]; ok {
			for _, service := range hostStatus.Services {
				if service.Running && service.Port != "" {
					localPort, err := mutagenbox.ForwardCreateIfNotExists(host, "", service.Port)
					if err != nil {
						fmt.Fprintf(w, "Failed to create port forward for %s: %v", service.Name, err)
					}
					service.LocalPort = localPort
				} else if service.Port != "" {
					if err := mutagenbox.ForwardTerminateByHostPort(host, service.Port); err != nil {
						fmt.Fprintf(w, "Failed to terminate port forward for %s: %v", service.Name, err)
					}
					service.LocalPort = ""
				}
			}
		}
		return update
	})
}

func getGithubUsername() (string, error) {

	username, err := openssh.GithubUsernameFromLocalFile()
	if err != nil || username == "" {
		if err != nil {
			debug.Log("failed to get auth.Username. Error: %v", err)
		}

		username, err = queryGithubUsername()
		if err == nil && username != "" {
			debug.Log("Username from ssh -T git@github.com: %s", username)
		} else {
			// The query for Github username is best effort, and if it fails to resolve
			// we fallback to prompting the user, and suggesting the local computer username.
			username, err = promptUsername()
			if err != nil {
				return "", err
			}
		}
	} else {
		debug.Log("Username from locally-cached file: %s", username)
	}
	return username, nil
}

func promptUsername() (string, error) {
	username := ""
	prompt := &survey.Input{
		Message: "What is your github username?",
		Default: os.Getenv("USER"),
	}
	err := survey.AskOne(prompt, &username, survey.WithValidator(survey.Required))
	if err != nil {
		return "", errors.WithStack(err)
	}
	debug.Log("Username from prompting user: %s", username)
	return username, nil
}

type vm struct {
	JumpHost     string `json:"jump_host"`
	JumpHostPort int    `json:"jump_host_port"`
	VMHost       string `json:"vm_host"`
	VMHostPort   int    `json:"vm_host_port"`
	VMRegion     string `json:"vm_region"`
	VMUsername   string `json:"vm_username"`
	VMPublicKey  string `json:"vm_public_key"`
	VMPrivateKey string `json:"vm_private_key"`
}

func (vm vm) redact() *vm {
	vm.VMPrivateKey = "***"
	return &vm
}

func getVirtualMachine(sshCmd *openssh.Cmd) (vmUser, vmHost, region string, err error) {
	sshOut, err := sshCmd.ExecRemote("auth")
	if err != nil {
		return "", "", "", errors.Wrapf(err, "error requesting VM")
	}
	resp := &vm{}
	if err := json.Unmarshal(sshOut, resp); err != nil {
		return "", "", "", errors.Wrapf(err, "error unmarshaling gateway response %q", sshOut)
	}
	if redacted, err := json.MarshalIndent(resp.redact(), "\t", "  "); err == nil {
		debug.Log("got gateway response:\n\t%s", redacted)
	}
	if resp.VMPrivateKey != "" {
		err = openssh.AddVMKey(resp.VMHost, resp.VMPrivateKey)
		if err != nil {
			return "", "", "", errors.Wrapf(err, "error adding new VM key")
		}
	}
	return resp.VMUsername, resp.VMHost, resp.VMRegion, nil
}

func syncFiles(username, hostname, projectDir string) error {

	relProjectPathInVM, err := relativeProjectPathInVM(projectDir)
	if err != nil {
		return err
	}
	absPathInVM := absoluteProjectPathInVM(username, relProjectPathInVM)
	debug.Log("absPathInVM: %s", absPathInVM)

	err = copyConfigFileToVM(hostname, username, projectDir, absPathInVM)
	if err != nil {
		return err
	}

	env, err := mutagenbox.DefaultEnv()
	if err != nil {
		return err
	}

	ignorePaths, err := gitIgnorePaths(projectDir)
	if err != nil {
		return err
	}

	// TODO: instead of id, have the server return the machine's name and use that
	// here to. It'll make things easier to debug.
	machineID, _, _ := strings.Cut(hostname, ".")
	mutagenSessionName := mutagen.SanitizeSessionName(fmt.Sprintf("devbox-%s-%s", machineID,
		hyphenatePath(relProjectPathInVM)))

	_, err = mutagen.Sync(&mutagen.SessionSpec{
		// If multiple projects can sync to the same machine, we need the name to also include
		// the project's id.
		Name:        mutagenSessionName,
		AlphaPath:   projectDir,
		BetaAddress: fmt.Sprintf("%s@%s", username, hostname),
		// It's important that the beta path is a "clean" directory that will contain *only*
		// the projects files. If we pick a pre-existing directories with other files, those
		// files will be synced back to the local directory (due to two-way-sync) and pollute
		// the user's local project
		BetaPath: absPathInVM,
		EnvVars:  env,
		Ignore: mutagen.SessionIgnore{
			VCS:   true,
			Paths: ignorePaths,
		},
		SyncMode: "two-way-resolved",
		Labels:   mutagenbox.DefaultSyncLabels(machineID),
	})
	if err != nil {
		return err
	}
	time.Sleep(1 * time.Second)

	// In a background routine, update the sync status in the cloud VM
	go updateSyncStatus(mutagenSessionName, username, hostname, relProjectPathInVM)
	return nil
}

// updateSyncStatus updates the starship prompt.
//
// wait for the mutagen session's status to change to "watching", and update the remote VM
// when the initial project sync completes and then exit.
func updateSyncStatus(mutagenSessionName, username, hostname, relProjectPathInVM string) {

	status := "disconnected"

	// Ensure the destination directory exists
	destDir := fmt.Sprintf("/home/%s/.config/devbox/starship/%s", username, hyphenatePath(filepath.Base(relProjectPathInVM)))
	mkdirCmd := openssh.Command(username, hostname)
	_, err := mkdirCmd.ExecRemote(fmt.Sprintf(`mkdir -p "%s"`, destDir))
	if err != nil {
		debug.Log("error setting initial starship mutagen status: %v", err)
	}

	// Set an initial status
	displayableStatus := "initial sync"
	statusCmd := openssh.Command(username, hostname)
	_, err = statusCmd.ExecRemote(fmt.Sprintf(`echo "%s" > "%s/mutagen_status.txt"`, displayableStatus, destDir))
	if err != nil {
		debug.Log("error setting initial starship mutagen status: %v", err)
	}
	time.Sleep(5 * time.Second)

	debug.Log("Starting check for file sync status")
	for status != "watching" {
		var err error
		status, err = getSyncStatus(mutagenSessionName)
		if err != nil {
			debug.Log("ERROR: getSyncStatus error is %s", err)
			return
		}
		debug.Log("checking file sync status: %s", status)

		if status == "watching" {
			displayableStatus = "\"watching for changes\""
		}

		statusCmd := openssh.Command(username, hostname)
		_, err = statusCmd.ExecRemote(fmt.Sprintf(`echo "%s" > "%s/mutagen_status.txt"`, displayableStatus, destDir))
		if err != nil {
			debug.Log("error setting initial starship mutagen status: %v", err)
		}
		time.Sleep(5 * time.Second)
	}
}

func getSyncStatus(mutagenSessionName string) (string, error) {
	env, err := mutagenbox.DefaultEnv()
	if err != nil {
		return "", errors.WithStack(err)
	}
	sessions, err := mutagen.List(env, mutagenSessionName)
	if err != nil {
		return "", errors.WithStack(err)
	}
	if len(sessions) == 0 {
		return "", errors.WithStack(err)
	}
	return sessions[0].Status, nil
}

func copyConfigFileToVM(hostname, username, projectDir, pathInVM string) error {

	// Ensure the devbox-project's directory exists in the VM
	mkdirCmd := openssh.Command(username, hostname)
	_, err := mkdirCmd.ExecRemote(fmt.Sprintf(`mkdir -p "%s"`, pathInVM))
	if err != nil {
		debug.Log("error copying config file to VM: %v", err)
		return errors.WithStack(err)
	}

	// Copy the config file to the devbox-project directory in the VM
	destServer := fmt.Sprintf("%s@%s", username, hostname)
	configFilePath := filepath.Join(projectDir, "devbox.json")
	destPath := fmt.Sprintf("%s:%s", destServer, pathInVM)
	cmd := exec.Command("scp", configFilePath, destPath)
	err = cmd.Run()
	debug.Log("scp devbox.json command: %s with error: %s", cmd, err)
	return errors.WithStack(err)
}

func shell(username, hostname, projectDir string, shellStartTime time.Time) error {
	projectPath, err := relativeProjectPathInVM(projectDir)
	if err != nil {
		return err
	}

	cmd := &openssh.Cmd{
		DestinationAddr: hostname,
		PathInVM:        absoluteProjectPathInVM(username, projectPath),
		ShellStartTime:  telemetry.UnixTimestampFromTime(shellStartTime),
		Username:        username,
	}
	sessionErrors := newSSHSessionErrors()
	return cloudShellErrorHandler(cmd.Shell(sessionErrors), sessionErrors)
}

// relativeProjectPathInVM refers to the project path relative to the user's
// home-directory within the VM.
//
// Ideally, we'd pass in devbox.Devbox struct and call ProjectDir but it
// makes it hard to wrap this in a test
func relativeProjectPathInVM(projectDir string) (string, error) {
	home, err := os.UserHomeDir()
	if err != nil {
		return "", errors.WithStack(err)
	}

	// get absProjectDir to expand "." and so on
	absProjectDir, err := filepath.Abs(projectDir)
	if err != nil {
		return "", errors.WithStack(err)
	}
	projectDir = filepath.Clean(absProjectDir)

	if !strings.HasPrefix(projectDir, home) {
		projectDir, err = filepath.Abs(projectDir)
		if err != nil {
			return "", errors.WithStack(err)
		}
		return filepath.Join(outsideHomedirDirectory, projectDir), nil
	}

	relativeProjectDir, err := filepath.Rel(home, projectDir)
	if err != nil {
		return "", errors.WithStack(err)
	}
	return relativeProjectDir, nil
}

const outsideHomedirDirectory = "outside-homedir-code"

func absoluteProjectPathInVM(sshUser, relativeProjectPath string) string {
	vmHomeDir := fmt.Sprintf("/home/%s", sshUser)
	if strings.HasPrefix(relativeProjectPath, outsideHomedirDirectory) {
		return fmt.Sprintf("%s/%s", vmHomeDir, relativeProjectPath)
	}
	return fmt.Sprintf("%s/%s/", vmHomeDir, relativeProjectPath)
}

func parseVMEnvVar() (username string, vmHostname string) {
	vmEnvVar := os.Getenv("DEVBOX_VM")
	if vmEnvVar == "" {
		return "", ""
	}
	parts := strings.Split(vmEnvVar, "@")

	// DEVBOX_VM = <hostname>
	if len(parts) == 1 {
		vmHostname = parts[0]
		return
	}

	// DEVBOX_VM = <username>@<hostname>
	username = parts[0]
	vmHostname = parts[1]
	return
}

// Proof of concept: look for a gitignore file in the current directory.
// To harden this, we must:
//  1. Look for .gitignore file in each ancestor directory of projectDir, and include
//     any rules that apply to projectDir contents.
//  2. Look for .gitignore file in each child directory of projectDir and transform the
//     rules to be relative to projectDir.
func gitIgnorePaths(projectDir string) ([]string, error) {

	// We must always ignore .devbox folder. It can contain information that
	// is platform-specific, and so we should not sync it to the cloud-shell.
	// Platform-specific info includes nix profile links to the nix store,
	// and in the future, versions of specific packages in the flakes.lock file.
	result := []string{".devbox"}

	fpath := filepath.Join(projectDir, ".gitignore")
	if _, err := os.Stat(fpath); err != nil {
		if os.IsNotExist(err) {
			return result, nil
		} else {
			return nil, errors.WithStack(err)
		}
	}

	contents, err := os.ReadFile(fpath)
	if err != nil {
		return nil, errors.WithStack(err)
	}

	for _, line := range strings.Split(string(contents), "\n") {
		line = strings.TrimSpace(line)
		if !strings.HasPrefix(line, "#") && line != "" {
			result = append(result, line)
		}
	}

	return result, nil
}

func vmHostnameFromSSHControlPath() string {
	for _, socket := range openssh.DevboxControlSockets() {
		if strings.HasSuffix(socket.Host, "vm.devbox-vms.internal") {
			return socket.Host
		}
	}
	// empty string means that aren't any active VM connections
	return ""
}

func hyphenatePath(path string) string {
	return strings.ReplaceAll(path, "/", "-")
}

func ensureProjectDirIsNotSensitive(dir string) error {

	// isSensitiveDir checks if the dir is the rootdir or the user's homedir
	isSensitiveDir := func(dir string) bool {
		dir = filepath.Clean(dir)
		if dir == "/" {
			return true
		}

		home, err := os.UserHomeDir()
		if err != nil {
			return false
		}
		return dir == filepath.Clean(home)
	}

	if isSensitiveDir(dir) {
		// check for a git repository in this folder before using this project config
		// (and potentially syncing all the code to devbox-cloud)
		_, err := os.Stat(filepath.Join(dir, ".git"))
		if err != nil {
			if os.IsNotExist(err) {
				return usererr.New(
					"Found a config (devbox.json) file at %s, "+
						"but since it is a sensitive directory we require it to be part of a git repository "+
						"before we sync it to devbox cloud",
					dir,
				)
			}
			return errors.WithStack(err)
		}
	}
	return nil
}<|MERGE_RESOLUTION|>--- conflicted
+++ resolved
@@ -93,11 +93,7 @@
 			if vmUser != "" {
 				username = vmUser
 			}
-<<<<<<< HEAD
-			stepVM.Success("Created a virtual machine in %s", fly.RegionName(region))
-=======
 			color.New(color.FgGreen).Fprintf(w, "Created a virtual machine in %s\n", fly.RegionName(region))
->>>>>>> efe479a0
 
 			// We save the username to local file only after we get a successful response
 			// from the gateway, because the gateway will verify that the user's SSH keys
