// Copyright 2022 Jetpack Technologies Inc and contributors. All rights reserved.
// Use of this source code is governed by the license in the LICENSE file.

// Package impl creates isolated development environments.
package impl

import (
	"context"
	"fmt"
	"io"
	"io/fs"
	"os"
	"os/exec"
	"path/filepath"
	"runtime/trace"
	"strings"
	"text/tabwriter"

	"github.com/AlecAivazis/survey/v2"
	"github.com/fatih/color"
	"github.com/mattn/go-isatty"
	"github.com/pkg/errors"
	"github.com/samber/lo"
	"golang.org/x/exp/slices"

	"go.jetpack.io/devbox/internal/boxcli/featureflag"
	"go.jetpack.io/devbox/internal/boxcli/generate"
	"go.jetpack.io/devbox/internal/boxcli/usererr"
	"go.jetpack.io/devbox/internal/conf"
	"go.jetpack.io/devbox/internal/cuecfg"
	"go.jetpack.io/devbox/internal/debug"
	"go.jetpack.io/devbox/internal/env"
	"go.jetpack.io/devbox/internal/fileutil"
	"go.jetpack.io/devbox/internal/initrec"
	"go.jetpack.io/devbox/internal/lock"
	"go.jetpack.io/devbox/internal/nix"
	"go.jetpack.io/devbox/internal/planner"
	"go.jetpack.io/devbox/internal/planner/plansdk"
	"go.jetpack.io/devbox/internal/plugin"
	"go.jetpack.io/devbox/internal/redact"
	"go.jetpack.io/devbox/internal/searcher"
	"go.jetpack.io/devbox/internal/services"
	"go.jetpack.io/devbox/internal/telemetry"
	"go.jetpack.io/devbox/internal/wrapnix"
)

const (
	// configFilename is name of the JSON file that defines a devbox environment.
	configFilename = "devbox.json"

	// shellHistoryFile keeps the history of commands invoked inside devbox shell
	shellHistoryFile = ".devbox/shell_history"

	scriptsDir = ".devbox/gen/scripts"

	// hooksFilename is the name of the file that contains the project's init-hooks and plugin hooks
	hooksFilename        = ".hooks"
	arbitraryCmdFilename = ".cmd"
)

func InitConfig(dir string, writer io.Writer) (created bool, err error) {
	cfgPath := filepath.Join(dir, configFilename)

	config := &Config{
		Nixpkgs: NixpkgsConfig{
			Commit: plansdk.DefaultNixpkgsCommit,
		},
	}
	if featureflag.EnvConfig.Enabled() {
		// TODO: after removing feature flag we can decide if we want
		// to have omitempty for Env in Config or not.
		config.Env = map[string]string{}
	}
	// package suggestion
	pkgsToSuggest, err := initrec.Get(dir)
	if err != nil {
		return false, err
	}
	if len(pkgsToSuggest) > 0 {
		s := fmt.Sprintf("devbox add %s", strings.Join(pkgsToSuggest, " "))
		fmt.Fprintf(
			writer,
			"We detected extra packages you may need. To install them, run `%s`\n",
			color.HiYellowString(s),
		)
	}

	return cuecfg.InitFile(cfgPath, config)
}

type Devbox struct {
<<<<<<< HEAD
	cfg      *Config
	lockfile *lock.File
	// projectDir is the directory where the config file (devbox.json) resides
=======
	cfg           *Config
	nix           nix.Nixer
>>>>>>> 13ef39ad
	projectDir    string
	pluginManager *plugin.Manager
	writer        io.Writer
}

func Open(path string, writer io.Writer) (*Devbox, error) {
	projectDir, err := findProjectDir(path)
	if err != nil {
		return nil, err
	}
	cfgPath := filepath.Join(projectDir, configFilename)

	cfg, err := ReadConfig(cfgPath)
	if err != nil {
		return nil, errors.WithStack(err)
	}

	if err = upgradeConfig(cfg, cfgPath); err != nil {
		return nil, err
	}

	box := &Devbox{
		cfg:           cfg,
		nix:           &nix.Nix{},
		projectDir:    projectDir,
		pluginManager: plugin.NewManager(),
		writer:        writer,
	}
	lock, err := lock.GetFile(box, searcher.Client())
	if err != nil {
		return nil, err
	}
	box.lockfile = lock
	return box, nil
}

func (d *Devbox) ProjectDir() string {
	return d.projectDir
}

func (d *Devbox) Config() *Config {
	return d.cfg
}

func (d *Devbox) ConfigHash() (string, error) {
	return d.cfg.Hash()
}

func (d *Devbox) ShellPlan() (*plansdk.ShellPlan, error) {
	shellPlan := planner.GetShellPlan(d.projectDir, d.packages())
	shellPlan.DevPackages = lo.Uniq(append(d.localPackages(), shellPlan.DevPackages...))
	shellPlan.FlakeInputs = d.flakeInputs()

	nixpkgsInfo, err := plansdk.GetNixpkgsInfo(d.cfg.Nixpkgs.Commit)
	if err != nil {
		return nil, err
	}
	shellPlan.NixpkgsInfo = nixpkgsInfo

	return shellPlan, nil
}

func (d *Devbox) Generate() error {
	return errors.WithStack(d.generateShellFiles())
}

func (d *Devbox) Shell(ctx context.Context) error {
	ctx, task := trace.NewTask(ctx, "devboxShell")
	defer task.End()

	if err := d.ensurePackagesAreInstalled(ctx, ensure); err != nil {
		return err
	}
	fmt.Fprintln(d.writer, "Starting a devbox shell...")

	profileDir, err := d.profilePath()
	if err != nil {
		return err
	}

	envs, err := d.nixEnv(ctx)
	if err != nil {
		return err
	}
	// Used to determine whether we're inside a shell (e.g. to prevent shell inception)
	envs[env.DevboxShellEnabled] = "1"

	if err := wrapnix.CreateWrappers(ctx, d); err != nil {
		return err
	}

	shellStartTime := os.Getenv(env.DevboxShellStartTime)
	if shellStartTime == "" {
		shellStartTime = telemetry.UnixTimestampFromTime(telemetry.CommandStartTime())
	}

	opts := []ShellOption{
		WithHooksFilePath(d.scriptPath(hooksFilename)),
		WithProfile(profileDir),
		WithHistoryFile(filepath.Join(d.projectDir, shellHistoryFile)),
		WithProjectDir(d.projectDir),
		WithEnvVariables(envs),
		WithShellStartTime(shellStartTime),
	}

	shell, err := NewDevboxShell(d.cfg.Nixpkgs.Commit, opts...)
	if err != nil {
		return err
	}

	return shell.Run()
}

func (d *Devbox) RunScript(cmdName string, cmdArgs []string) error {
	ctx, task := trace.NewTask(context.Background(), "devboxRun")
	defer task.End()

	if err := d.ensurePackagesAreInstalled(ctx, ensure); err != nil {
		return err
	}

	if err := d.writeScriptsToFiles(); err != nil {
		return err
	}

	env, err := d.nixEnv(ctx)
	if err != nil {
		return err
	}
	// Used to determine whether we're inside a shell (e.g. to prevent shell inception)
	// This is temporary because StartServices() needs it but should be replaced with
	// better alternative since devbox run and devbox shell are not the same.
	env["DEVBOX_SHELL_ENABLED"] = "1"

	if err = wrapnix.CreateWrappers(ctx, d); err != nil {
		return err
	}

	var cmdWithArgs []string
	if _, ok := d.cfg.Shell.Scripts[cmdName]; ok {
		// it's a script, so replace the command with the script file's path.
		cmdWithArgs = append([]string{d.scriptPath(cmdName)}, cmdArgs...)
	} else {
		// Arbitrary commands should also run the hooks, so we write them to a file as well. However, if the
		// command args include env variable evaluations, then they'll be evaluated _before_ the hooks run,
		// which we don't want. So, one solution is to write the entire command and its arguments into the
		// file itself, but that may not be great if the variables contain sensitive information. Instead,
		// we save the entire command (with args) into the DEVBOX_RUN_CMD var, and then the script evals it.
		err := d.writeScriptFile(arbitraryCmdFilename, d.scriptBody("eval $DEVBOX_RUN_CMD\n"))
		if err != nil {
			return err
		}
		cmdWithArgs = []string{d.scriptPath(arbitraryCmdFilename)}
		env["DEVBOX_RUN_CMD"] = strings.Join(append([]string{cmdName}, cmdArgs...), " ")
	}

	return nix.RunScript(d.projectDir, strings.Join(cmdWithArgs, " "), env)
}

func (d *Devbox) ListScripts() []string {
	keys := make([]string, len(d.cfg.Shell.Scripts))
	i := 0
	for k := range d.cfg.Shell.Scripts {
		keys[i] = k
		i++
	}
	return keys
}

func (d *Devbox) PrintEnv(ctx context.Context, includeHooks bool) (string, error) {
	ctx, task := trace.NewTask(ctx, "devboxPrintEnv")
	defer task.End()

	if err := d.ensurePackagesAreInstalled(ctx, ensure); err != nil {
		return "", err
	}

	envs, err := d.nixEnv(ctx)
	if err != nil {
		return "", err
	}

	envStr := exportify(envs)

	if includeHooks {
		hooksStr := ". " + d.scriptPath(hooksFilename)
		envStr = fmt.Sprintf("%s\n%s;\n", envStr, hooksStr)
	}

	return envStr, nil
}

func (d *Devbox) ShellEnvHash(ctx context.Context) (string, error) {
	envs, err := d.nixEnv(ctx)
	if err != nil {
		return "", err
	}

	return envs[devboxShellEnvHashVarName], nil
}

func (d *Devbox) Info(pkg string, markdown bool) error {
	info := nix.PkgInfo(d.cfg.Nixpkgs.Commit, pkg)
	if info == nil {
		_, err := fmt.Fprintf(d.writer, "Package %s not found\n", pkg)
		return errors.WithStack(err)
	}
	if _, err := fmt.Fprintf(
		d.writer,
		"%s%s\n",
		lo.Ternary(markdown, "## ", ""),
		info,
	); err != nil {
		return errors.WithStack(err)
	}
	return plugin.PrintReadme(
		pkg,
		d.projectDir,
		d.writer,
		markdown,
	)
}

// GenerateDevcontainer generates devcontainer.json and Dockerfile for vscode run-in-container
// and GitHub Codespaces
func (d *Devbox) GenerateDevcontainer(force bool) error {
	// construct path to devcontainer directory
	devContainerPath := filepath.Join(d.projectDir, ".devcontainer/")
	devContainerJSONPath := filepath.Join(devContainerPath, "devcontainer.json")
	dockerfilePath := filepath.Join(devContainerPath, "Dockerfile")

	// check if devcontainer.json or Dockerfile exist
	filesExist := fileutil.Exists(devContainerJSONPath) || fileutil.Exists(dockerfilePath)
	if !force && filesExist {
		return usererr.New(
			"Files devcontainer.json or Dockerfile are already present in .devcontainer/. " +
				"Remove the files or use --force to overwrite them.",
		)
	}

	// create directory
	err := os.MkdirAll(devContainerPath, os.ModePerm)
	if err != nil {
		return redact.Errorf("error creating dev container directory in <project>/%s: %w",
			redact.Safe(filepath.Base(devContainerPath)), err)
	}
	// generate dockerfile
	err = generate.CreateDockerfile(tmplFS, devContainerPath)
	if err != nil {
		return redact.Errorf("error generating dev container Dockerfile in <project>/%s: %w",
			redact.Safe(filepath.Base(devContainerPath)), err)
	}
	// generate devcontainer.json
	err = generate.CreateDevcontainer(devContainerPath, d.packages())
	if err != nil {
		return redact.Errorf("error generating devcontainer.json in <project>/%s: %w",
			redact.Safe(filepath.Base(devContainerPath)), err)
	}
	return nil
}

// GenerateDockerfile generates a Dockerfile that replicates the devbox shell
func (d *Devbox) GenerateDockerfile(force bool) error {
	dockerfilePath := filepath.Join(d.projectDir, "Dockerfile")
	// check if Dockerfile doesn't exist
	filesExist := fileutil.Exists(dockerfilePath)
	if !force && filesExist {
		return usererr.New(
			"Dockerfile is already present in the current directory. " +
				"Remove it or use --force to overwrite it.",
		)
	}

	// generate dockerfile
	return errors.WithStack(generate.CreateDockerfile(tmplFS, d.projectDir))
}

// GenerateEnvrc generates a .envrc file that makes direnv integration convenient
func (d *Devbox) GenerateEnvrc(force bool, source string) error {
	ctx, task := trace.NewTask(context.Background(), "devboxGenerateEnvrc")
	defer task.End()

	envrcfilePath := filepath.Join(d.projectDir, ".envrc")
	filesExist := fileutil.Exists(envrcfilePath)
	if !force && filesExist {
		return usererr.New(
			"A .envrc is already present in the current directory. " +
				"Remove it or use --force to overwrite it.",
		)
	}
	// confirm .envrc doesn't exist and don't overwrite an existing .envrc
	if commandExists("direnv") {
		// prompt for direnv allow
		var result string
		isInteractiveMode := isatty.IsTerminal(os.Stdin.Fd())
		if isInteractiveMode {
			prompt := &survey.Input{
				Message: "Do you want to enable direnv integration for this devbox project? [y/N]",
			}
			err := survey.AskOne(prompt, &result)
			if err != nil {
				return errors.WithStack(err)
			}
		}

		if strings.ToLower(result) == "y" || !isInteractiveMode || source == "generate" {
			nixDaemon := false
			if err := nix.EnsureNixInstalled(d.writer, &nixDaemon); err != nil {
				return err
			}

			// generate all shell files to ensure we can refer to them in the .envrc script
			if err := d.ensurePackagesAreInstalled(ctx, ensure); err != nil {
				return err
			}

			// .envrc file creation
			err := generate.CreateEnvrc(tmplFS, d.projectDir)
			if err != nil {
				return errors.WithStack(err)
			}
		}

		if strings.ToLower(result) == "y" || !isInteractiveMode {
			cmd := exec.Command("direnv", "allow")
			err := cmd.Run()
			if err != nil {
				return errors.WithStack(err)
			}
		}
	}

	return nil
}

// saveCfg writes the config file to the devbox directory.
func (d *Devbox) saveCfg() error {
	cfgPath := filepath.Join(d.projectDir, configFilename)
	return cuecfg.WriteFile(cfgPath, d.cfg)
}

func (d *Devbox) Services() (services.Services, error) {
	pluginSvcs, err := plugin.GetServices(d.packages(), d.projectDir)
	if err != nil {
		return nil, err
	}

	userSvcs := services.FromProcessComposeYaml(d.projectDir)

	svcSet := lo.Assign(pluginSvcs, userSvcs)
	keys := make([]string, 0, len(svcSet))
	for k := range svcSet {
		keys = append(keys, k)
	}
	slices.Sort(keys)

	result := services.Services{}
	for _, k := range keys {
		result[k] = svcSet[k]
	}

	return result, nil

}

func (d *Devbox) StartServices(ctx context.Context, serviceNames ...string) error {
	if !env.IsDevboxShellEnabled() {
		return d.RunScript("devbox", append([]string{"services", "start"}, serviceNames...))
	}

	if !services.ProcessManagerIsRunning(d.projectDir) {
		fmt.Fprintln(d.writer, "Process-compose is not running. Starting it now...")
		fmt.Fprintln(d.writer, "\nNOTE: We recommend using `devbox services up` to start process-compose and your services")
		return d.StartProcessManager(ctx, serviceNames, true, "")
	}

	svcSet, err := d.Services()
	if err != nil {
		return err
	}

	if len(svcSet) == 0 {
		return usererr.New("No services found in your project")
	}

	for _, s := range serviceNames {
		if _, ok := svcSet[s]; !ok {
			return usererr.New(fmt.Sprintf("Service %s not found in your project", s))
		}
	}

	for _, s := range serviceNames {
		err := services.StartServices(ctx, d.writer, s, d.projectDir)
		if err != nil {
			fmt.Fprintf(d.writer, "Error starting service %s: %s", s, err)
		} else {
			fmt.Fprintf(d.writer, "Service %s started successfully", s)
		}
	}
	return nil
}

func (d *Devbox) StopServices(ctx context.Context, allProjects bool, serviceNames ...string) error {
	if !env.IsDevboxShellEnabled() {
		args := []string{"services", "stop"}
		args = append(args, serviceNames...)
		if allProjects {
			args = append(args, "--all-projects")
		}
		return d.RunScript("devbox", args)
	}

	if allProjects {
		return services.StopAllProcessManagers(ctx, d.writer)
	}

	if !services.ProcessManagerIsRunning(d.projectDir) {
		return usererr.New("Process manager is not running. Run `devbox services up` to start it.")
	}

	if len(serviceNames) == 0 {
		return services.StopProcessManager(ctx, d.projectDir, d.writer)
	}

	svcSet, err := d.Services()
	if err != nil {
		return err
	}

	for _, s := range serviceNames {
		if _, ok := svcSet[s]; !ok {
			return usererr.New(fmt.Sprintf("Service %s not found in your project", s))
		}
		err := services.StopServices(ctx, s, d.projectDir, d.writer)
		if err != nil {
			fmt.Fprintf(d.writer, "Error stopping service %s: %s", s, err)
		}
	}
	return nil
}

func (d *Devbox) ListServices(ctx context.Context) error {
	if !env.IsDevboxShellEnabled() {
		return d.RunScript("devbox", []string{"services", "ls"})
	}

	svcSet, err := d.Services()
	if err != nil {
		return err
	}

	if len(svcSet) == 0 {
		fmt.Fprintln(d.writer, "No services found in your project")
		return nil
	}

	if !services.ProcessManagerIsRunning(d.projectDir) {
		fmt.Fprintln(d.writer, "No services currently running. Run `devbox services up` to start them:")
		fmt.Fprintln(d.writer, "")
		for _, s := range svcSet {
			fmt.Fprintf(d.writer, "  %s\n", s.Name)
		}
		return nil
	}
	tw := tabwriter.NewWriter(d.writer, 3, 2, 8, ' ', tabwriter.TabIndent)
	pcSvcs, err := services.ListServices(ctx, d.projectDir, d.writer)
	if err != nil {
		fmt.Fprintln(d.writer, "Error listing services: ", err)
	} else {
		fmt.Fprintln(d.writer, "Services running in process-compose:")
		fmt.Fprintln(tw, "NAME\tSTATUS\tEXIT CODE")
		for _, s := range pcSvcs {
			fmt.Fprintf(tw, "%s\t%s\t%d\n", s.Name, s.Status, s.ExitCode)
		}
		tw.Flush()
	}
	return nil
}

func (d *Devbox) RestartServices(ctx context.Context, serviceNames ...string) error {
	if !env.IsDevboxShellEnabled() {
		return d.RunScript("devbox", append([]string{"services", "restart"}, serviceNames...))
	}

	if !services.ProcessManagerIsRunning(d.projectDir) {
		fmt.Fprintln(d.writer, "Process-compose is not running. Starting it now...")
		fmt.Fprintln(d.writer, "\nTip: We recommend using `devbox services up` to start process-compose and your services")
		return d.StartProcessManager(ctx, serviceNames, true, "")
	}

	// TODO: Restart with no services should restart the _currently running_ services. This means we should get the list of running services from the process-compose, then restart them all.

	svcSet, err := d.Services()
	if err != nil {
		return err
	}

	for _, s := range serviceNames {
		if _, ok := svcSet[s]; !ok {
			return usererr.New(fmt.Sprintf("Service %s not found in your project", s))
		}
		err := services.RestartServices(ctx, s, d.projectDir, d.writer)
		if err != nil {
			fmt.Printf("Error restarting service %s: %s", s, err)
		} else {
			fmt.Printf("Service %s restarted", s)
		}
	}
	return nil
}

func (d *Devbox) StartProcessManager(
	ctx context.Context,
	requestedServices []string,
	background bool,
	processComposeFileOrDir string,
) error {
	svcs, err := d.Services()
	if err != nil {
		return err
	}

	if len(svcs) == 0 {
		return usererr.New("No services found in your project")
	}

	for _, s := range requestedServices {
		if _, ok := svcs[s]; !ok {
			return usererr.New(fmt.Sprintf("Service %s not found in your project", s))
		}
	}

	processComposePath, err := utilityLookPath("process-compose")
	if err != nil {
		fmt.Fprintln(d.writer, "Installing process-compose. This may take a minute but will only happen once.")
		if err = d.addDevboxUtilityPackage("process-compose"); err != nil {
			return err
		}

		// re-lookup the path to process-compose
		processComposePath, err = utilityLookPath("process-compose")
		if err != nil {
			fmt.Fprintln(d.writer, "failed to find process-compose after installing it.")
			return err
		}
	}
	if !env.IsDevboxShellEnabled() {
		args := []string{"services", "up"}
		args = append(args, requestedServices...)
		if processComposeFileOrDir != "" {
			args = append(args, "--process-compose-file", processComposeFileOrDir)
		}
		if background {
			args = append(args, "--background")
		}
		return d.RunScript("devbox", args)
	}

	// Start the process manager

	return services.StartProcessManager(
		ctx,
		d.writer,
		requestedServices,
		svcs,
		d.projectDir,
		processComposePath, processComposeFileOrDir,
		background,
	)
}

// computeNixEnv computes the set of environment variables that define a Devbox
// environment. The "devbox run" and "devbox shell" commands source these
// variables into a shell before executing a command or showing an interactive
// prompt.
//
// The process for building the environment involves layering sets of
// environment variables on top of each other, with each layer overwriting any
// duplicate keys from the previous:
//
//  1. Copy variables from the current environment except for those in
//     ignoreCurrentEnvVar, such as PWD and SHELL.
//  2. Copy variables from "nix print-dev-env" except for those in
//     ignoreDevEnvVar, such as TMPDIR and HOME.
//  3. Copy variables from Devbox plugins.
//  4. Set PATH to the concatenation of the PATHs from step 3, step 2, and
//     step 1 (in that order).
//
// The final result is a set of environment variables where Devbox plugins have
// the highest priority, then Nix environment variables, and then variables
// from the current environment. Similarly, the PATH gives Devbox plugin
// binaries the highest priority, then Nix packages, and then non-Nix
// programs.
//
// Note that the shellrc.tmpl template (which sources this environment) does
// some additional processing. The computeNixEnv environment won't necessarily
// represent the final "devbox run" or "devbox shell" environments.
func (d *Devbox) computeNixEnv(ctx context.Context, usePrintDevEnvCache bool) (map[string]string, error) {
	defer trace.StartRegion(ctx, "computeNixEnv").End()

	currentEnv := os.Environ()
	env := make(map[string]string, len(currentEnv))
	for _, kv := range currentEnv {
		key, val, found := strings.Cut(kv, "=")
		if !found {
			return nil, errors.Errorf("expected \"=\" in keyval: %s", kv)
		}
		if ignoreCurrentEnvVar[key] {
			continue
		}
		env[key] = val
	}
	currentEnvPath := env["PATH"]
	debug.Log("current environment PATH is: %s", currentEnvPath)
	// Use the original path, if available. If not available, set it for future calls.
	// See https://github.com/jetpack-io/devbox/issues/687
	// We add the project dir hash to ensure that we don't have conflicts
	// between different projects (including global)
	// (moving a project would change the hash and that's fine)
	originalPath, ok := env["DEVBOX_OG_PATH_"+d.projectDirHash()]
	if !ok {
		env["DEVBOX_OG_PATH_"+d.projectDirHash()] = currentEnvPath
		originalPath = currentEnvPath
	}

	vaf, err := d.nix.PrintDevEnv(ctx, &nix.PrintDevEnvArgs{
		FlakesFilePath:       d.nixFlakesFilePath(),
		PrintDevEnvCachePath: d.nixPrintDevEnvCachePath(),
		UsePrintDevEnvCache:  usePrintDevEnvCache,
	})
	if err != nil {
		return nil, err
	}

	// Add environment variables from "nix print-dev-env" except for a few
	// special ones we need to ignore.
	for key, val := range vaf.Variables {
		// We only care about "exported" because the var and array types seem to only be used by nix-defined
		// functions that we don't need (like genericBuild). For reference, each type translates to bash as follows:
		// var: export VAR=VAL
		// exported: export VAR=VAL
		// array: declare -a VAR=('VAL1' 'VAL2' )
		if val.Type != "exported" {
			continue
		}

		// SSL_CERT_FILE is a special-case. We only ignore it if it's
		// set to a specific value. This emulates the behavior of
		// "nix develop".
		if key == "SSL_CERT_FILE" && val.Value.(string) == "/no-cert-file.crt" {
			continue
		}

		// Certain variables get set to invalid values after Nix builds
		// the shell environment. For example, HOME=/homeless-shelter
		// and TMPDIR points to a missing directory. We want to ignore
		// those values and just use the values from the current
		// environment instead.
		if ignoreDevEnvVar[key] {
			continue
		}

		env[key] = val.Value.(string)
	}

	// These variables are only needed for shell, but we include them here in the computed env
	// for both shell and run in order to be as identical as possible.
	env["__ETC_PROFILE_NIX_SOURCED"] = "1" // Prevent user init file from loading nix profiles

	debug.Log("nix environment PATH is: %s", env)

	// Add any vars defined in plugins.
	// TODO: Now that we have bin wrappers, this may can eventually be removed.
	// We still need to be able to add env variables to non-service binaries
	// (e.g. ruby). This would involve understanding what binaries are associated
	// to a given plugin.
	pluginEnv, err := plugin.Env(d.packages(), d.projectDir, env)
	if err != nil {
		return nil, err
	}

	addEnvIfNotPreviouslySetByDevbox(env, pluginEnv)

	// Prepend virtenv bin path first so user can override it if needed. Virtenv
	// is where the bin wrappers live
	env["PATH"] = JoinPathLists(
		filepath.Join(d.projectDir, plugin.WrapperBinPath),
		// Adding profile bin path is a temporary hack. Some packages .e.g. curl
		// don't export the correct bin in the package, instead they export
		// as a propagated build input. This can be fixed in 2 ways:
		// * have NixBins() recursively look for bins in propagated build inputs
		// * Turn existing planners into flakes (i.e. php, haskell) and use the bins
		// in the profile.
		// Landau: I prefer option 2 because it doesn't require us to re-implement
		// nix recursive bin lookup.
		nix.ProfileBinPath(d.projectDir),
		env["PATH"],
	)

	// Include env variables in devbox.json
	configEnv := d.configEnvs(env)
	addEnvIfNotPreviouslySetByDevbox(env, configEnv)

	markEnvsAsSetByDevbox(pluginEnv, configEnv)

	nixEnvPath := env["PATH"]
	debug.Log("PATH after plugins and config is: %s", nixEnvPath)

	env["PATH"] = JoinPathLists(nixEnvPath, originalPath)
	debug.Log("computed environment PATH is: %s", env["PATH"])

	d.setCommonHelperEnvVars(env)

	return env, addHashToEnv(env)
}

var nixEnvCache map[string]string

// nixEnv is a wrapper around computeNixEnv that caches the result.
// Note that this is in-memory cache of the final environment, and not the same
// as the nix print-dev-env cache which is stored in a file.
func (d *Devbox) nixEnv(ctx context.Context) (map[string]string, error) {
	var err error
	if nixEnvCache == nil {
		usePrintDevEnvCache := false

		// If lockfile is up-to-date, we can use the print-dev-env cache.
		if lock, err := lock.Local(d); err != nil {
			return nil, err
		} else if upToDate, err := lock.IsUpToDate(); err != nil {
			return nil, err
		} else if upToDate {
			usePrintDevEnvCache = true
		}

		nixEnvCache, err = d.computeNixEnv(ctx, usePrintDevEnvCache)
	}
	return nixEnvCache, err
}

// writeScriptsToFiles writes scripts defined in devbox.json into files inside .devbox/gen/scripts.
// Scripts (and hooks) are persisted so that we can easily call them from devbox run (inside or outside shell).
func (d *Devbox) writeScriptsToFiles() error {
	err := os.MkdirAll(filepath.Join(d.projectDir, scriptsDir), 0755) // Ensure directory exists.
	if err != nil {
		return errors.WithStack(err)
	}

	// Read dir contents before writing, so we can clean up later.
	entries, err := os.ReadDir(filepath.Join(d.projectDir, scriptsDir))
	if err != nil {
		return errors.WithStack(err)
	}

	// Write all hooks to a file.
	written := map[string]struct{}{} // set semantics; value is irrelevant
	pluginHooks, err := plugin.InitHooks(d.packages(), d.projectDir)
	if err != nil {
		return errors.WithStack(err)
	}
	hooks := strings.Join(append(pluginHooks, d.cfg.Shell.InitHook.String()), "\n\n")
	// always write it, even if there are no hooks, because scripts will source it.
	err = d.writeScriptFile(hooksFilename, hooks)
	if err != nil {
		return errors.WithStack(err)
	}
	written[d.scriptPath(hooksFilename)] = struct{}{}

	// Write scripts to files.
	for name, body := range d.cfg.Shell.Scripts {
		err = d.writeScriptFile(name, d.scriptBody(body.String()))
		if err != nil {
			return errors.WithStack(err)
		}
		written[d.scriptPath(name)] = struct{}{}
	}

	// Delete any files that weren't written just now.
	for _, entry := range entries {
		if _, ok := written[entry.Name()]; !ok && !entry.IsDir() {
			err := os.Remove(d.scriptPath(entry.Name()))
			if err != nil {
				debug.Log("failed to clean up script file %s, error = %s", entry.Name(), err) // no need to fail run
			}
		}
	}

	return nil
}

func (d *Devbox) writeScriptFile(name string, body string) (err error) {
	script, err := os.Create(d.scriptPath(name))
	if err != nil {
		return errors.WithStack(err)
	}
	defer func() {
		cerr := script.Close()
		if err == nil {
			err = cerr
		}
	}()
	err = script.Chmod(0755)
	if err != nil {
		return errors.WithStack(err)
	}

	if featureflag.ScriptExitOnError.Enabled() {
		body = fmt.Sprintf("set -e\n\n%s", body)
	}
	_, err = script.WriteString(body)
	return errors.WithStack(err)
}

func (d *Devbox) scriptPath(scriptName string) string {
	return scriptPath(d.projectDir, scriptName)
}

// scriptPath is a helper function, refactored out for use in tests.
// use `d.scriptPath` instead for production code.
func scriptPath(projectDir string, scriptName string) string {
	return filepath.Join(projectDir, scriptsDir, scriptName+".sh")
}

func (d *Devbox) scriptBody(body string) string {
	return fmt.Sprintf(". %s\n\n%s", d.scriptPath(hooksFilename), body)
}

func (d *Devbox) nixPrintDevEnvCachePath() string {
	return filepath.Join(d.projectDir, ".devbox/.nix-print-dev-env-cache")
}

func (d *Devbox) nixFlakesFilePath() string {
	return filepath.Join(d.projectDir, ".devbox/gen/flake/flake.nix")
}

// packages returns the list of packages to be installed in the nix shell.
func (d *Devbox) packages() []string {
	return d.cfg.Packages
}

// TODO(landau): localPackages, and flakeInput packages could
// be merged into a single buildInput map of the form: source => []pkg
func (d *Devbox) localPackages() []string {
<<<<<<< HEAD
	return lo.Filter(d.cfg.RawPackages, func(pkg string, _ int) bool {
		return !nix.InputFromString(pkg, d.lockfile).IsFlake()
	})
}

func (d *Devbox) globalPackages() []string {
	dataPath, err := GlobalDataPath()
	if err != nil {
		ux.Ferror(d.writer, "unable to get devbox global data path: %s\n", err)
		return []string{}
	}
	global, err := readConfig(filepath.Join(dataPath, "devbox.json"))
	if err != nil {
		return []string{}
	}
	return lo.Filter(global.RawPackages, func(pkg string, _ int) bool {
		return !nix.InputFromString(pkg, d.lockfile).IsFlake()
	})
}

func (d *Devbox) globalCommitHash() string {
	dataPath, err := GlobalDataPath()
	if err != nil {
		ux.Ferror(d.writer, "unable to get devbox global data path: %s\n", err)
		return ""
	}
	global, err := readConfig(filepath.Join(dataPath, "devbox.json"))
	if err != nil {
		return ""
	}
	return global.Nixpkgs.Commit
}

=======
	return lo.Filter(d.cfg.Packages, func(pkg string, _ int) bool {
		return !nix.InputFromString(pkg, d.projectDir).IsFlake()
	})
}

>>>>>>> 13ef39ad
// configEnvs takes the computed env variables (nix + plugin) and adds env
// variables defined in Config. It also parses variables in config
// that are referenced by $VAR or ${VAR} and replaces them with
// their value in the computed env variables. Note, this doesn't
// allow env variables from outside the shell to be referenced so
// no leaked variables are caused by this function.
func (d *Devbox) configEnvs(computedEnv map[string]string) map[string]string {
	return conf.OSExpandEnvMap(d.cfg.Env, computedEnv, d.ProjectDir())
}

func commandExists(command string) bool { // TODO: move to a utility package
	_, err := exec.LookPath(command)
	return err == nil
}

// ignoreCurrentEnvVar contains environment variables that Devbox should remove
// from the slice of [os.Environ] variables before sourcing them. These are
// variables that are set automatically by a new shell.
var ignoreCurrentEnvVar = map[string]bool{
	// Devbox may change the working directory of the shell, so using the
	// original PWD and OLDPWD would be wrong.
	"PWD":    true,
	"OLDPWD": true,

	// SHLVL is the number of nested shells. Copying it would give the
	// Devbox shell the same level as the parent shell.
	"SHLVL": true,

	// The parent shell isn't guaranteed to be the same as the Devbox shell.
	"SHELL": true,

	// The "_" variable is read-only, so we ignore it to avoid attempting to write it later.
	"_": true,
}

// ignoreDevEnvVar contains environment variables that Devbox should remove from
// the slice of [Devbox.PrintDevEnv] variables before sourcing them.
//
// This list comes directly from the "nix develop" source:
// https://github.com/NixOS/nix/blob/f08ad5bdbac02167f7d9f5e7f9bab57cf1c5f8c4/src/nix/develop.cc#L257-L275
var ignoreDevEnvVar = map[string]bool{
	"BASHOPTS":           true,
	"HOME":               true,
	"NIX_BUILD_TOP":      true,
	"NIX_ENFORCE_PURITY": true,
	"NIX_LOG_FD":         true,
	"NIX_REMOTE":         true,
	"PPID":               true,
	"SHELL":              true,
	"SHELLOPTS":          true,
	"TEMP":               true,
	"TEMPDIR":            true,
	"TERM":               true,
	"TMP":                true,
	"TMPDIR":             true,
	"TZ":                 true,
	"UID":                true,
}

// setCommonHelperEnvVars sets environment variables that are required by some
// common setups (e.g. gradio, rust)
func (d *Devbox) setCommonHelperEnvVars(env map[string]string) {
	env["LD_LIBRARY_PATH"] = filepath.Join(d.projectDir, nix.ProfilePath, "lib") + ":" + env["LD_LIBRARY_PATH"]
	env["LIBRARY_PATH"] = filepath.Join(d.projectDir, nix.ProfilePath, "lib") + ":" + env["LIBRARY_PATH"]
}

// NixBins returns the paths to all the nix binaries that are installed by
// the flake. If there are conflicts, it returns the first one it finds of a
// give name. This matches how nix flakes behaves if there are conflicts in
// buildInputs
func (d *Devbox) NixBins(ctx context.Context) ([]string, error) {
	env, err := d.nixEnv(ctx)

	if err != nil {
		return nil, err
	}
	dirs := strings.Split(env["buildInputs"], " ")
	bins := map[string]string{}
	for _, dir := range dirs {
		binPath := filepath.Join(dir, "bin")
		if _, err = os.Stat(binPath); errors.Is(err, fs.ErrNotExist) {
			continue
		}
		files, err := os.ReadDir(binPath)
		if err != nil {
			return nil, errors.WithStack(err)
		}
		for _, file := range files {
			if _, alreadySet := bins[file.Name()]; !alreadySet {
				bins[file.Name()] = filepath.Join(binPath, file.Name())
			}
		}
	}
	return lo.Values(bins), nil
}

func (d *Devbox) projectDirHash() string {
	hash, _ := cuecfg.Hash(d.cfg)
	return hash
}

func addHashToEnv(env map[string]string) error {
	hash, err := cuecfg.Hash(env)
	if err == nil {
		env[devboxShellEnvHashVarName] = hash

	}
	return err
}<|MERGE_RESOLUTION|>--- conflicted
+++ resolved
@@ -89,14 +89,9 @@
 }
 
 type Devbox struct {
-<<<<<<< HEAD
-	cfg      *Config
-	lockfile *lock.File
-	// projectDir is the directory where the config file (devbox.json) resides
-=======
 	cfg           *Config
+	lockfile      *lock.File
 	nix           nix.Nixer
->>>>>>> 13ef39ad
 	projectDir    string
 	pluginManager *plugin.Manager
 	writer        io.Writer
@@ -940,47 +935,11 @@
 // TODO(landau): localPackages, and flakeInput packages could
 // be merged into a single buildInput map of the form: source => []pkg
 func (d *Devbox) localPackages() []string {
-<<<<<<< HEAD
-	return lo.Filter(d.cfg.RawPackages, func(pkg string, _ int) bool {
+	return lo.Filter(d.cfg.Packages, func(pkg string, _ int) bool {
 		return !nix.InputFromString(pkg, d.lockfile).IsFlake()
 	})
 }
 
-func (d *Devbox) globalPackages() []string {
-	dataPath, err := GlobalDataPath()
-	if err != nil {
-		ux.Ferror(d.writer, "unable to get devbox global data path: %s\n", err)
-		return []string{}
-	}
-	global, err := readConfig(filepath.Join(dataPath, "devbox.json"))
-	if err != nil {
-		return []string{}
-	}
-	return lo.Filter(global.RawPackages, func(pkg string, _ int) bool {
-		return !nix.InputFromString(pkg, d.lockfile).IsFlake()
-	})
-}
-
-func (d *Devbox) globalCommitHash() string {
-	dataPath, err := GlobalDataPath()
-	if err != nil {
-		ux.Ferror(d.writer, "unable to get devbox global data path: %s\n", err)
-		return ""
-	}
-	global, err := readConfig(filepath.Join(dataPath, "devbox.json"))
-	if err != nil {
-		return ""
-	}
-	return global.Nixpkgs.Commit
-}
-
-=======
-	return lo.Filter(d.cfg.Packages, func(pkg string, _ int) bool {
-		return !nix.InputFromString(pkg, d.projectDir).IsFlake()
-	})
-}
-
->>>>>>> 13ef39ad
 // configEnvs takes the computed env variables (nix + plugin) and adds env
 // variables defined in Config. It also parses variables in config
 // that are referenced by $VAR or ${VAR} and replaces them with
