--- conflicted
+++ resolved
@@ -469,11 +469,7 @@
 // generates a .envrc file that makes direnv integration convenient
 func (d *Devbox) GenerateEnvrc(force bool) error {
 	envrcfilePath := filepath.Join(d.configDir, ".envrc")
-<<<<<<< HEAD
-	filesExist := plansdk.FileExists(envrcfilePath)
-=======
 	filesExist := fileutil.Exists(envrcfilePath)
->>>>>>> 7d69b03d
 	// confirm .envrc doesn't exist and don't overwrite an existing .envrc
 	if force || !filesExist {
 		err := generate.CreateEnvrc(tmplFS, d.configDir)
