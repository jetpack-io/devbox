// Copyright 2022 Jetpack Technologies Inc and contributors. All rights reserved.
// Use of this source code is governed by the license in the LICENSE file.

// Package impl creates isolated development environments.
package impl

import (
	"context"
	"fmt"
	"io"
	"io/fs"
	"os"
	"os/exec"
	"path/filepath"
	"runtime/trace"
	"strings"
	"text/tabwriter"

	"github.com/AlecAivazis/survey/v2"
	"github.com/fatih/color"
	"github.com/mattn/go-isatty"
	"github.com/pkg/errors"
	"github.com/samber/lo"
	"golang.org/x/exp/slices"

	"go.jetpack.io/devbox/internal/boxcli/featureflag"
	"go.jetpack.io/devbox/internal/boxcli/generate"
	"go.jetpack.io/devbox/internal/boxcli/usererr"
	"go.jetpack.io/devbox/internal/conf"
	"go.jetpack.io/devbox/internal/cuecfg"
	"go.jetpack.io/devbox/internal/debug"
	"go.jetpack.io/devbox/internal/env"
	"go.jetpack.io/devbox/internal/fileutil"
	"go.jetpack.io/devbox/internal/initrec"
	"go.jetpack.io/devbox/internal/lockfile"
	"go.jetpack.io/devbox/internal/nix"
	"go.jetpack.io/devbox/internal/planner"
	"go.jetpack.io/devbox/internal/planner/plansdk"
	"go.jetpack.io/devbox/internal/plugin"
	"go.jetpack.io/devbox/internal/redact"
	"go.jetpack.io/devbox/internal/services"
	"go.jetpack.io/devbox/internal/telemetry"
	"go.jetpack.io/devbox/internal/ux"
	"go.jetpack.io/devbox/internal/wrapnix"
)

const (
	// configFilename is name of the JSON file that defines a devbox environment.
	configFilename = "devbox.json"

	// shellHistoryFile keeps the history of commands invoked inside devbox shell
	shellHistoryFile = ".devbox/shell_history"

	scriptsDir = ".devbox/gen/scripts"

	// hooksFilename is the name of the file that contains the project's init-hooks and plugin hooks
	hooksFilename        = ".hooks"
	arbitraryCmdFilename = ".cmd"
)

func InitConfig(dir string, writer io.Writer) (created bool, err error) {
	cfgPath := filepath.Join(dir, configFilename)

	config := &Config{
		Nixpkgs: NixpkgsConfig{
			Commit: plansdk.DefaultNixpkgsCommit,
		},
	}
	if featureflag.EnvConfig.Enabled() {
		// TODO: after removing feature flag we can decide if we want
		// to have omitempty for Env in Config or not.
		config.Env = map[string]string{}
	}
	// package suggestion
	pkgsToSuggest, err := initrec.Get(dir)
	if err != nil {
		return false, err
	}
	if len(pkgsToSuggest) > 0 {
		s := fmt.Sprintf("devbox add %s", strings.Join(pkgsToSuggest, " "))
		fmt.Fprintf(
			writer,
			"We detected extra packages you may need. To install them, run `%s`\n",
			color.HiYellowString(s),
		)
	}

	return cuecfg.InitFile(cfgPath, config)
}

type Devbox struct {
	cfg *Config
	// projectDir is the directory where the config file (devbox.json) resides
	projectDir    string
	pluginManager *plugin.Manager
	writer        io.Writer
}

func Open(path string, writer io.Writer) (*Devbox, error) {
	projectDir, err := findProjectDir(path)
	if err != nil {
		return nil, err
	}
	cfgPath := filepath.Join(projectDir, configFilename)

	cfg, err := ReadConfig(cfgPath)
	if err != nil {
		return nil, errors.WithStack(err)
	}

	if err = upgradeConfig(cfg, cfgPath); err != nil {
		return nil, err
	}

	box := &Devbox{
		cfg:           cfg,
		projectDir:    projectDir,
		pluginManager: plugin.NewManager(),
		writer:        writer,
	}
	return box, nil
}

func (d *Devbox) ProjectDir() string {
	return d.projectDir
}

func (d *Devbox) Config() *Config {
	return d.cfg
}

func (d *Devbox) ConfigHash() (string, error) {
	return d.cfg.Hash()
}

func (d *Devbox) ShellPlan() (*plansdk.ShellPlan, error) {
<<<<<<< HEAD
	shellPlan := planner.GetShellPlan(d.projectDir, d.packages())
	shellPlan.DevPackages = pkgslice.Unique(append(d.localPackages(), shellPlan.DevPackages...))
=======
	shellPlan := planner.GetShellPlan(d.projectDir, d.mergedPackages())
	shellPlan.DevPackages = lo.Uniq(append(d.localPackages(), shellPlan.DevPackages...))
>>>>>>> 6c47fe97
	shellPlan.GlobalPackages = d.globalPackages()
	shellPlan.FlakeInputs = d.flakeInputs()

	nixpkgsInfo, err := plansdk.GetNixpkgsInfo(d.cfg.Nixpkgs.Commit)
	if err != nil {
		return nil, err
	}
	shellPlan.NixpkgsInfo = nixpkgsInfo

	if len(shellPlan.GlobalPackages) > 0 {
		if globalHash := d.globalCommitHash(); globalHash != "" {
			globalNixpkgsInfo, err := plansdk.GetNixpkgsInfo(globalHash)
			if err != nil {
				return nil, err
			}
			shellPlan.GlobalNixpkgsInfo = globalNixpkgsInfo
		}
	}

	return shellPlan, nil
}

func (d *Devbox) Generate() error {
	return errors.WithStack(d.generateShellFiles())
}

func (d *Devbox) Shell(ctx context.Context) error {
	ctx, task := trace.NewTask(ctx, "devboxShell")
	defer task.End()

	if err := d.ensurePackagesAreInstalled(ctx, ensure); err != nil {
		return err
	}
	fmt.Fprintln(d.writer, "Starting a devbox shell...")

	profileDir, err := d.profilePath()
	if err != nil {
		return err
	}

	envs, err := d.nixEnv(ctx)
	if err != nil {
		return err
	}
	// Used to determine whether we're inside a shell (e.g. to prevent shell inception)
	envs[env.DevboxShellEnabled] = "1"

	if err := wrapnix.CreateWrappers(ctx, d); err != nil {
		return err
	}

	shellStartTime := os.Getenv(env.DevboxShellStartTime)
	if shellStartTime == "" {
		shellStartTime = telemetry.UnixTimestampFromTime(telemetry.CommandStartTime())
	}

	opts := []ShellOption{
		WithHooksFilePath(d.scriptPath(hooksFilename)),
		WithProfile(profileDir),
		WithHistoryFile(filepath.Join(d.projectDir, shellHistoryFile)),
		WithProjectDir(d.projectDir),
		WithEnvVariables(envs),
		WithShellStartTime(shellStartTime),
	}

	shell, err := NewDevboxShell(d.cfg.Nixpkgs.Commit, opts...)
	if err != nil {
		return err
	}

	return shell.Run()
}

func (d *Devbox) RunScript(cmdName string, cmdArgs []string) error {
	ctx, task := trace.NewTask(context.Background(), "devboxRun")
	defer task.End()

	if err := d.ensurePackagesAreInstalled(ctx, ensure); err != nil {
		return err
	}

	if err := d.writeScriptsToFiles(); err != nil {
		return err
	}

	env, err := d.nixEnv(ctx)
	if err != nil {
		return err
	}
	// Used to determine whether we're inside a shell (e.g. to prevent shell inception)
	// This is temporary because StartServices() needs it but should be replaced with
	// better alternative since devbox run and devbox shell are not the same.
	env["DEVBOX_SHELL_ENABLED"] = "1"

	if err = wrapnix.CreateWrappers(ctx, d); err != nil {
		return err
	}

	var cmdWithArgs []string
	if _, ok := d.cfg.Shell.Scripts[cmdName]; ok {
		// it's a script, so replace the command with the script file's path.
		cmdWithArgs = append([]string{d.scriptPath(cmdName)}, cmdArgs...)
	} else {
		// Arbitrary commands should also run the hooks, so we write them to a file as well. However, if the
		// command args include env variable evaluations, then they'll be evaluated _before_ the hooks run,
		// which we don't want. So, one solution is to write the entire command and its arguments into the
		// file itself, but that may not be great if the variables contain sensitive information. Instead,
		// we save the entire command (with args) into the DEVBOX_RUN_CMD var, and then the script evals it.
		err := d.writeScriptFile(arbitraryCmdFilename, d.scriptBody("eval $DEVBOX_RUN_CMD\n"))
		if err != nil {
			return err
		}
		cmdWithArgs = []string{d.scriptPath(arbitraryCmdFilename)}
		env["DEVBOX_RUN_CMD"] = strings.Join(append([]string{cmdName}, cmdArgs...), " ")
	}

	return nix.RunScript(d.projectDir, strings.Join(cmdWithArgs, " "), env)
}

func (d *Devbox) ListScripts() []string {
	keys := make([]string, len(d.cfg.Shell.Scripts))
	i := 0
	for k := range d.cfg.Shell.Scripts {
		keys[i] = k
		i++
	}
	return keys
}

func (d *Devbox) PrintEnv(ctx context.Context, includeHooks bool) (string, error) {
	ctx, task := trace.NewTask(ctx, "devboxPrintEnv")
	defer task.End()

	if err := d.ensurePackagesAreInstalled(ctx, ensure); err != nil {
		return "", err
	}

	envs, err := d.nixEnv(ctx)
	if err != nil {
		return "", err
	}

	envStr := exportify(envs)

	if includeHooks {
		hooksStr := ". " + d.scriptPath(hooksFilename)
		envStr = fmt.Sprintf("%s\n%s;\n", envStr, hooksStr)
	}

	return envStr, nil
}

func (d *Devbox) ShellEnvHash(ctx context.Context) (string, error) {
	envs, err := d.nixEnv(ctx)
	if err != nil {
		return "", err
	}

	return envs[devboxShellEnvHashVarName], nil
}

func (d *Devbox) Info(pkg string, markdown bool) error {
	info := nix.PkgInfo(d.cfg.Nixpkgs.Commit, pkg)
	if info == nil {
		_, err := fmt.Fprintf(d.writer, "Package %s not found\n", pkg)
		return errors.WithStack(err)
	}
	if _, err := fmt.Fprintf(
		d.writer,
		"%s%s\n",
		lo.Ternary(markdown, "## ", ""),
		info,
	); err != nil {
		return errors.WithStack(err)
	}
	return plugin.PrintReadme(
		pkg,
		d.projectDir,
		d.writer,
		markdown,
	)
}

// GenerateDevcontainer generates devcontainer.json and Dockerfile for vscode run-in-container
// and GitHub Codespaces
func (d *Devbox) GenerateDevcontainer(force bool) error {
	// construct path to devcontainer directory
	devContainerPath := filepath.Join(d.projectDir, ".devcontainer/")
	devContainerJSONPath := filepath.Join(devContainerPath, "devcontainer.json")
	dockerfilePath := filepath.Join(devContainerPath, "Dockerfile")

	// check if devcontainer.json or Dockerfile exist
	filesExist := fileutil.Exists(devContainerJSONPath) || fileutil.Exists(dockerfilePath)
	if !force && filesExist {
		return usererr.New(
			"Files devcontainer.json or Dockerfile are already present in .devcontainer/. " +
				"Remove the files or use --force to overwrite them.",
		)
	}

	// create directory
	err := os.MkdirAll(devContainerPath, os.ModePerm)
	if err != nil {
		return redact.Errorf("error creating dev container directory in <project>/%s: %w",
			redact.Safe(filepath.Base(devContainerPath)), err)
	}
	// generate dockerfile
	err = generate.CreateDockerfile(tmplFS, devContainerPath)
	if err != nil {
		return redact.Errorf("error generating dev container Dockerfile in <project>/%s: %w",
			redact.Safe(filepath.Base(devContainerPath)), err)
	}
	// generate devcontainer.json
	err = generate.CreateDevcontainer(devContainerPath, d.packages())
	if err != nil {
		return redact.Errorf("error generating devcontainer.json in <project>/%s: %w",
			redact.Safe(filepath.Base(devContainerPath)), err)
	}
	return nil
}

// GenerateDockerfile generates a Dockerfile that replicates the devbox shell
func (d *Devbox) GenerateDockerfile(force bool) error {
	dockerfilePath := filepath.Join(d.projectDir, "Dockerfile")
	// check if Dockerfile doesn't exist
	filesExist := fileutil.Exists(dockerfilePath)
	if !force && filesExist {
		return usererr.New(
			"Dockerfile is already present in the current directory. " +
				"Remove it or use --force to overwrite it.",
		)
	}

	// generate dockerfile
	return errors.WithStack(generate.CreateDockerfile(tmplFS, d.projectDir))
}

// GenerateEnvrc generates a .envrc file that makes direnv integration convenient
func (d *Devbox) GenerateEnvrc(force bool, source string) error {
	ctx, task := trace.NewTask(context.Background(), "devboxGenerateEnvrc")
	defer task.End()

	envrcfilePath := filepath.Join(d.projectDir, ".envrc")
	filesExist := fileutil.Exists(envrcfilePath)
	if !force && filesExist {
		return usererr.New(
			"A .envrc is already present in the current directory. " +
				"Remove it or use --force to overwrite it.",
		)
	}
	// confirm .envrc doesn't exist and don't overwrite an existing .envrc
	if commandExists("direnv") {
		// prompt for direnv allow
		var result string
		isInteractiveMode := isatty.IsTerminal(os.Stdin.Fd())
		if isInteractiveMode {
			prompt := &survey.Input{
				Message: "Do you want to enable direnv integration for this devbox project? [y/N]",
			}
			err := survey.AskOne(prompt, &result)
			if err != nil {
				return errors.WithStack(err)
			}
		}

		if strings.ToLower(result) == "y" || !isInteractiveMode || source == "generate" {
			nixDaemon := false
			if err := nix.EnsureNixInstalled(d.writer, &nixDaemon); err != nil {
				return err
			}

			// generate all shell files to ensure we can refer to them in the .envrc script
			if err := d.ensurePackagesAreInstalled(ctx, ensure); err != nil {
				return err
			}

			// .envrc file creation
			err := generate.CreateEnvrc(tmplFS, d.projectDir)
			if err != nil {
				return errors.WithStack(err)
			}
		}

		if strings.ToLower(result) == "y" || !isInteractiveMode {
			cmd := exec.Command("direnv", "allow")
			err := cmd.Run()
			if err != nil {
				return errors.WithStack(err)
			}
		}
	}

	return nil
}

// saveCfg writes the config file to the devbox directory.
func (d *Devbox) saveCfg() error {
	cfgPath := filepath.Join(d.projectDir, configFilename)
	return cuecfg.WriteFile(cfgPath, d.cfg)
}

func (d *Devbox) Services() (services.Services, error) {
	pluginSvcs, err := plugin.GetServices(d.packages(), d.projectDir)
	if err != nil {
		return nil, err
	}

	userSvcs := services.FromProcessComposeYaml(d.projectDir)

	svcSet := lo.Assign(pluginSvcs, userSvcs)
	keys := make([]string, 0, len(svcSet))
	for k := range svcSet {
		keys = append(keys, k)
	}
	slices.Sort(keys)

	result := services.Services{}
	for _, k := range keys {
		result[k] = svcSet[k]
	}

	return result, nil

}

func (d *Devbox) StartServices(ctx context.Context, serviceNames ...string) error {
	if !env.IsDevboxShellEnabled() {
		return d.RunScript("devbox", append([]string{"services", "start"}, serviceNames...))
	}

	if !services.ProcessManagerIsRunning(d.projectDir) {
		fmt.Fprintln(d.writer, "Process-compose is not running. Starting it now...")
		fmt.Fprintln(d.writer, "\nNOTE: We recommend using `devbox services up` to start process-compose and your services")
		return d.StartProcessManager(ctx, serviceNames, true, "")
	}

	svcSet, err := d.Services()
	if err != nil {
		return err
	}

	if len(svcSet) == 0 {
		return usererr.New("No services found in your project")
	}

	for _, s := range serviceNames {
		if _, ok := svcSet[s]; !ok {
			return usererr.New(fmt.Sprintf("Service %s not found in your project", s))
		}
	}

	for _, s := range serviceNames {
		err := services.StartServices(ctx, d.writer, s, d.projectDir)
		if err != nil {
			fmt.Fprintf(d.writer, "Error starting service %s: %s", s, err)
		} else {
			fmt.Fprintf(d.writer, "Service %s started successfully", s)
		}
	}
	return nil
}

func (d *Devbox) StopServices(ctx context.Context, allProjects bool, serviceNames ...string) error {
	if !env.IsDevboxShellEnabled() {
		args := []string{"services", "stop"}
		args = append(args, serviceNames...)
		if allProjects {
			args = append(args, "--all-projects")
		}
		return d.RunScript("devbox", args)
	}

	if allProjects {
		return services.StopAllProcessManagers(ctx, d.writer)
	}

	if !services.ProcessManagerIsRunning(d.projectDir) {
		return usererr.New("Process manager is not running. Run `devbox services up` to start it.")
	}

	if len(serviceNames) == 0 {
		return services.StopProcessManager(ctx, d.projectDir, d.writer)
	}

	svcSet, err := d.Services()
	if err != nil {
		return err
	}

	for _, s := range serviceNames {
		if _, ok := svcSet[s]; !ok {
			return usererr.New(fmt.Sprintf("Service %s not found in your project", s))
		}
		err := services.StopServices(ctx, s, d.projectDir, d.writer)
		if err != nil {
			fmt.Fprintf(d.writer, "Error stopping service %s: %s", s, err)
		}
	}
	return nil
}

func (d *Devbox) ListServices(ctx context.Context) error {
	if !env.IsDevboxShellEnabled() {
		return d.RunScript("devbox", []string{"services", "ls"})
	}

	svcSet, err := d.Services()
	if err != nil {
		return err
	}

	if len(svcSet) == 0 {
		fmt.Fprintln(d.writer, "No services found in your project")
		return nil
	}

	if !services.ProcessManagerIsRunning(d.projectDir) {
		fmt.Fprintln(d.writer, "No services currently running. Run `devbox services up` to start them:")
		fmt.Fprintln(d.writer, "")
		for _, s := range svcSet {
			fmt.Fprintf(d.writer, "  %s\n", s.Name)
		}
		return nil
	}
	tw := tabwriter.NewWriter(d.writer, 3, 2, 8, ' ', tabwriter.TabIndent)
	pcSvcs, err := services.ListServices(ctx, d.projectDir, d.writer)
	if err != nil {
		fmt.Fprintln(d.writer, "Error listing services: ", err)
	} else {
		fmt.Fprintln(d.writer, "Services running in process-compose:")
		fmt.Fprintln(tw, "NAME\tSTATUS\tEXIT CODE")
		for _, s := range pcSvcs {
			fmt.Fprintf(tw, "%s\t%s\t%d\n", s.Name, s.Status, s.ExitCode)
		}
		tw.Flush()
	}
	return nil
}

func (d *Devbox) RestartServices(ctx context.Context, serviceNames ...string) error {
	if !env.IsDevboxShellEnabled() {
		return d.RunScript("devbox", append([]string{"services", "restart"}, serviceNames...))
	}

	if !services.ProcessManagerIsRunning(d.projectDir) {
		fmt.Fprintln(d.writer, "Process-compose is not running. Starting it now...")
		fmt.Fprintln(d.writer, "\nTip: We recommend using `devbox services up` to start process-compose and your services")
		return d.StartProcessManager(ctx, serviceNames, true, "")
	}

	// TODO: Restart with no services should restart the _currently running_ services. This means we should get the list of running services from the process-compose, then restart them all.

	svcSet, err := d.Services()
	if err != nil {
		return err
	}

	for _, s := range serviceNames {
		if _, ok := svcSet[s]; !ok {
			return usererr.New(fmt.Sprintf("Service %s not found in your project", s))
		}
		err := services.RestartServices(ctx, s, d.projectDir, d.writer)
		if err != nil {
			fmt.Printf("Error restarting service %s: %s", s, err)
		} else {
			fmt.Printf("Service %s restarted", s)
		}
	}
	return nil
}

func (d *Devbox) StartProcessManager(
	ctx context.Context,
	requestedServices []string,
	background bool,
	processComposeFileOrDir string,
) error {
	svcs, err := d.Services()
	if err != nil {
		return err
	}

	if len(svcs) == 0 {
		return usererr.New("No services found in your project")
	}

	for _, s := range requestedServices {
		if _, ok := svcs[s]; !ok {
			return usererr.New(fmt.Sprintf("Service %s not found in your project", s))
		}
	}

	processComposePath, err := utilityLookPath("process-compose")
	if err != nil {
		fmt.Fprintln(d.writer, "Installing process-compose. This may take a minute but will only happen once.")
		if err = d.addDevboxUtilityPackage("process-compose"); err != nil {
			return err
		}

		// re-lookup the path to process-compose
		processComposePath, err = utilityLookPath("process-compose")
		if err != nil {
			fmt.Fprintln(d.writer, "failed to find process-compose after installing it.")
			return err
		}
	}
	if !env.IsDevboxShellEnabled() {
		args := []string{"services", "up"}
		args = append(args, requestedServices...)
		if processComposeFileOrDir != "" {
			args = append(args, "--process-compose-file", processComposeFileOrDir)
		}
		if background {
			args = append(args, "--background")
		}
		return d.RunScript("devbox", args)
	}

	// Start the process manager

	return services.StartProcessManager(
		ctx,
		d.writer,
		requestedServices,
		svcs,
		d.projectDir,
		processComposePath, processComposeFileOrDir,
		background,
	)
}

// computeNixEnv computes the set of environment variables that define a Devbox
// environment. The "devbox run" and "devbox shell" commands source these
// variables into a shell before executing a command or showing an interactive
// prompt.
//
// The process for building the environment involves layering sets of
// environment variables on top of each other, with each layer overwriting any
// duplicate keys from the previous:
//
//  1. Copy variables from the current environment except for those in
//     ignoreCurrentEnvVar, such as PWD and SHELL.
//  2. Copy variables from "nix print-dev-env" except for those in
//     ignoreDevEnvVar, such as TMPDIR and HOME.
//  3. Copy variables from Devbox plugins.
//  4. Set PATH to the concatenation of the PATHs from step 3, step 2, and
//     step 1 (in that order).
//
// The final result is a set of environment variables where Devbox plugins have
// the highest priority, then Nix environment variables, and then variables
// from the current environment. Similarly, the PATH gives Devbox plugin
// binaries the highest priority, then Nix packages, and then non-Nix
// programs.
//
// Note that the shellrc.tmpl template (which sources this environment) does
// some additional processing. The computeNixEnv environment won't necessarily
// represent the final "devbox run" or "devbox shell" environments.
func (d *Devbox) computeNixEnv(ctx context.Context, usePrintDevEnvCache bool) (map[string]string, error) {
	defer trace.StartRegion(ctx, "computeNixEnv").End()

	currentEnv := os.Environ()
	env := make(map[string]string, len(currentEnv))
	for _, kv := range currentEnv {
		key, val, found := strings.Cut(kv, "=")
		if !found {
			return nil, errors.Errorf("expected \"=\" in keyval: %s", kv)
		}
		if ignoreCurrentEnvVar[key] {
			continue
		}
		env[key] = val
	}
	currentEnvPath := env["PATH"]
	debug.Log("current environment PATH is: %s", currentEnvPath)
	// Use the original path, if available. If not available, set it for future calls.
	// See https://github.com/jetpack-io/devbox/issues/687
	// We add the project dir hash to ensure that we don't have conflicts
	// between different projects (including global)
	// (moving a project would change the hash and that's fine)
	originalPath, ok := env["DEVBOX_OG_PATH_"+d.projectDirHash()]
	if !ok {
		env["DEVBOX_OG_PATH_"+d.projectDirHash()] = currentEnvPath
		originalPath = currentEnvPath
	}

	vaf, err := nix.PrintDevEnv(ctx, &nix.PrintDevEnvArgs{
		FlakesFilePath:       d.nixFlakesFilePath(),
		PrintDevEnvCachePath: d.nixPrintDevEnvCachePath(),
		UsePrintDevEnvCache:  usePrintDevEnvCache,
	})
	if err != nil {
		return nil, err
	}

	// Add environment variables from "nix print-dev-env" except for a few
	// special ones we need to ignore.
	for key, val := range vaf.Variables {
		// We only care about "exported" because the var and array types seem to only be used by nix-defined
		// functions that we don't need (like genericBuild). For reference, each type translates to bash as follows:
		// var: export VAR=VAL
		// exported: export VAR=VAL
		// array: declare -a VAR=('VAL1' 'VAL2' )
		if val.Type != "exported" {
			continue
		}

		// SSL_CERT_FILE is a special-case. We only ignore it if it's
		// set to a specific value. This emulates the behavior of
		// "nix develop".
		if key == "SSL_CERT_FILE" && val.Value.(string) == "/no-cert-file.crt" {
			continue
		}

		// Certain variables get set to invalid values after Nix builds
		// the shell environment. For example, HOME=/homeless-shelter
		// and TMPDIR points to a missing directory. We want to ignore
		// those values and just use the values from the current
		// environment instead.
		if ignoreDevEnvVar[key] {
			continue
		}

		env[key] = val.Value.(string)
	}

	// These variables are only needed for shell, but we include them here in the computed env
	// for both shell and run in order to be as identical as possible.
	env["__ETC_PROFILE_NIX_SOURCED"] = "1" // Prevent user init file from loading nix profiles

	debug.Log("nix environment PATH is: %s", env)

	// Add any vars defined in plugins.
	// TODO: Now that we have bin wrappers, this may can eventually be removed.
	// We still need to be able to add env variables to non-service binaries
	// (e.g. ruby). This would involve understanding what binaries are associated
	// to a given plugin.
	pluginEnv, err := plugin.Env(d.packages(), d.projectDir, env)
	if err != nil {
		return nil, err
	}

	addEnvIfNotPreviouslySetByDevbox(env, pluginEnv)

	// Prepend virtenv bin path first so user can override it if needed. Virtenv
	// is where the bin wrappers live
	env["PATH"] = JoinPathLists(
		filepath.Join(d.projectDir, plugin.WrapperBinPath),
		// Adding profile bin path is a temporary hack. Some packages .e.g. curl
		// don't export the correct bin in the package, instead they export
		// as a propagated build input. This can be fixed in 2 ways:
		// * have NixBins() recursively look for bins in propagated build inputs
		// * Turn existing planners into flakes (i.e. php, haskell) and use the bins
		// in the profile.
		// Landau: I prefer option 2 because it doesn't require us to re-implement
		// nix recursive bin lookup.
		nix.ProfileBinPath(d.projectDir),
		env["PATH"],
	)

	// Include env variables in devbox.json
	configEnv := d.configEnvs(env)
	addEnvIfNotPreviouslySetByDevbox(env, configEnv)

	markEnvsAsSetByDevbox(pluginEnv, configEnv)

	nixEnvPath := env["PATH"]
	debug.Log("PATH after plugins and config is: %s", nixEnvPath)

	env["PATH"] = JoinPathLists(nixEnvPath, originalPath)
	debug.Log("computed environment PATH is: %s", env["PATH"])

	d.setCommonHelperEnvVars(env)

	return env, addHashToEnv(env)
}

var nixEnvCache map[string]string

// nixEnv is a wrapper around computeNixEnv that caches the result.
// Note that this is in-memory cache of the final environment, and not the same
// as the nix print-dev-env cache which is stored in a file.
func (d *Devbox) nixEnv(ctx context.Context) (map[string]string, error) {
	var err error
	if nixEnvCache == nil {
		usePrintDevEnvCache := false

		// If lockfile is up-to-date, we can use the print-dev-env cache.
		if lock, err := lockfile.Local(d); err != nil {
			return nil, err
		} else if upToDate, err := lock.IsUpToDate(); err != nil {
			return nil, err
		} else if upToDate {
			usePrintDevEnvCache = true
		}

		nixEnvCache, err = d.computeNixEnv(ctx, usePrintDevEnvCache)
	}
	return nixEnvCache, err
}

// writeScriptsToFiles writes scripts defined in devbox.json into files inside .devbox/gen/scripts.
// Scripts (and hooks) are persisted so that we can easily call them from devbox run (inside or outside shell).
func (d *Devbox) writeScriptsToFiles() error {
	err := os.MkdirAll(filepath.Join(d.projectDir, scriptsDir), 0755) // Ensure directory exists.
	if err != nil {
		return errors.WithStack(err)
	}

	// Read dir contents before writing, so we can clean up later.
	entries, err := os.ReadDir(filepath.Join(d.projectDir, scriptsDir))
	if err != nil {
		return errors.WithStack(err)
	}

	// Write all hooks to a file.
	written := map[string]struct{}{} // set semantics; value is irrelevant
	pluginHooks, err := plugin.InitHooks(d.packages(), d.projectDir)
	if err != nil {
		return errors.WithStack(err)
	}
	hooks := strings.Join(append(pluginHooks, d.cfg.Shell.InitHook.String()), "\n\n")
	// always write it, even if there are no hooks, because scripts will source it.
	err = d.writeScriptFile(hooksFilename, hooks)
	if err != nil {
		return errors.WithStack(err)
	}
	written[d.scriptPath(hooksFilename)] = struct{}{}

	// Write scripts to files.
	for name, body := range d.cfg.Shell.Scripts {
		err = d.writeScriptFile(name, d.scriptBody(body.String()))
		if err != nil {
			return errors.WithStack(err)
		}
		written[d.scriptPath(name)] = struct{}{}
	}

	// Delete any files that weren't written just now.
	for _, entry := range entries {
		if _, ok := written[entry.Name()]; !ok && !entry.IsDir() {
			err := os.Remove(d.scriptPath(entry.Name()))
			if err != nil {
				debug.Log("failed to clean up script file %s, error = %s", entry.Name(), err) // no need to fail run
			}
		}
	}

	return nil
}

func (d *Devbox) writeScriptFile(name string, body string) (err error) {
	script, err := os.Create(d.scriptPath(name))
	if err != nil {
		return errors.WithStack(err)
	}
	defer func() {
		cerr := script.Close()
		if err == nil {
			err = cerr
		}
	}()
	err = script.Chmod(0755)
	if err != nil {
		return errors.WithStack(err)
	}

	if featureflag.ScriptExitOnError.Enabled() {
		body = fmt.Sprintf("set -e\n\n%s", body)
	}
	_, err = script.WriteString(body)
	return errors.WithStack(err)
}

func (d *Devbox) scriptPath(scriptName string) string {
	return scriptPath(d.projectDir, scriptName)
}

// scriptPath is a helper function, refactored out for use in tests.
// use `d.scriptPath` instead for production code.
func scriptPath(projectDir string, scriptName string) string {
	return filepath.Join(projectDir, scriptsDir, scriptName+".sh")
}

func (d *Devbox) scriptBody(body string) string {
	return fmt.Sprintf(". %s\n\n%s", d.scriptPath(hooksFilename), body)
}

func (d *Devbox) nixPrintDevEnvCachePath() string {
	return filepath.Join(d.projectDir, ".devbox/.nix-print-dev-env-cache")
}

func (d *Devbox) nixFlakesFilePath() string {
	return filepath.Join(d.projectDir, ".devbox/gen/flake/flake.nix")
}

// packages returns the list of packages to be installed in the nix shell.
func (d *Devbox) packages() []string {
	return d.cfg.Packages
}

// TODO(landau): localPackages, globalPackages, and flakeInput packages could
// be merged into a single buildInput map of the form: source => []pkg
func (d *Devbox) localPackages() []string {
	return lo.Filter(d.cfg.Packages, func(pkg string, _ int) bool {
		return !nix.InputFromString(pkg, d.projectDir).IsFlake()
	})
}

func (d *Devbox) globalPackages() []string {
	dataPath, err := GlobalDataPath()
	if err != nil {
		ux.Ferror(d.writer, "unable to get devbox global data path: %s\n", err)
		return []string{}
	}
	global, err := readConfig(filepath.Join(dataPath, "devbox.json"))
	if err != nil {
		return []string{}
	}
	return lo.Filter(global.Packages, func(pkg string, _ int) bool {
		return !nix.InputFromString(pkg, d.projectDir).IsFlake()
	})
}

func (d *Devbox) globalCommitHash() string {
	dataPath, err := GlobalDataPath()
	if err != nil {
		ux.Ferror(d.writer, "unable to get devbox global data path: %s\n", err)
		return ""
	}
	global, err := readConfig(filepath.Join(dataPath, "devbox.json"))
	if err != nil {
		return ""
	}
	return global.Nixpkgs.Commit
}

// configEnvs takes the computed env variables (nix + plugin) and adds env
// variables defined in Config. It also parses variables in config
// that are referenced by $VAR or ${VAR} and replaces them with
// their value in the computed env variables. Note, this doesn't
// allow env variables from outside the shell to be referenced so
// no leaked variables are caused by this function.
func (d *Devbox) configEnvs(computedEnv map[string]string) map[string]string {
	return conf.OSExpandEnvMap(d.cfg.Env, computedEnv, d.ProjectDir())
}

func commandExists(command string) bool { // TODO: move to a utility package
	_, err := exec.LookPath(command)
	return err == nil
}

// ignoreCurrentEnvVar contains environment variables that Devbox should remove
// from the slice of [os.Environ] variables before sourcing them. These are
// variables that are set automatically by a new shell.
var ignoreCurrentEnvVar = map[string]bool{
	// Devbox may change the working directory of the shell, so using the
	// original PWD and OLDPWD would be wrong.
	"PWD":    true,
	"OLDPWD": true,

	// SHLVL is the number of nested shells. Copying it would give the
	// Devbox shell the same level as the parent shell.
	"SHLVL": true,

	// The parent shell isn't guaranteed to be the same as the Devbox shell.
	"SHELL": true,

	// The "_" variable is read-only, so we ignore it to avoid attempting to write it later.
	"_": true,
}

// ignoreDevEnvVar contains environment variables that Devbox should remove from
// the slice of [Devbox.PrintDevEnv] variables before sourcing them.
//
// This list comes directly from the "nix develop" source:
// https://github.com/NixOS/nix/blob/f08ad5bdbac02167f7d9f5e7f9bab57cf1c5f8c4/src/nix/develop.cc#L257-L275
var ignoreDevEnvVar = map[string]bool{
	"BASHOPTS":           true,
	"HOME":               true,
	"NIX_BUILD_TOP":      true,
	"NIX_ENFORCE_PURITY": true,
	"NIX_LOG_FD":         true,
	"NIX_REMOTE":         true,
	"PPID":               true,
	"SHELL":              true,
	"SHELLOPTS":          true,
	"TEMP":               true,
	"TEMPDIR":            true,
	"TERM":               true,
	"TMP":                true,
	"TMPDIR":             true,
	"TZ":                 true,
	"UID":                true,
}

// setCommonHelperEnvVars sets environment variables that are required by some
// common setups (e.g. gradio, rust)
func (d *Devbox) setCommonHelperEnvVars(env map[string]string) {
	env["LD_LIBRARY_PATH"] = filepath.Join(d.projectDir, nix.ProfilePath, "lib") + ":" + env["LD_LIBRARY_PATH"]
	env["LIBRARY_PATH"] = filepath.Join(d.projectDir, nix.ProfilePath, "lib") + ":" + env["LIBRARY_PATH"]
}

// NixBins returns the paths to all the nix binaries that are installed by
// the flake. If there are conflicts, it returns the first one it finds of a
// give name. This matches how nix flakes behaves if there are conflicts in
// buildInputs
func (d *Devbox) NixBins(ctx context.Context) ([]string, error) {
	env, err := d.nixEnv(ctx)

	if err != nil {
		return nil, err
	}
	dirs := strings.Split(env["buildInputs"], " ")
	bins := map[string]string{}
	for _, dir := range dirs {
		binPath := filepath.Join(dir, "bin")
		if _, err = os.Stat(binPath); errors.Is(err, fs.ErrNotExist) {
			continue
		}
		files, err := os.ReadDir(binPath)
		if err != nil {
			return nil, errors.WithStack(err)
		}
		for _, file := range files {
			if _, alreadySet := bins[file.Name()]; !alreadySet {
				bins[file.Name()] = filepath.Join(binPath, file.Name())
			}
		}
	}
	return lo.Values(bins), nil
}

func (d *Devbox) projectDirHash() string {
	hash, _ := cuecfg.Hash(d.cfg)
	return hash
}

func addHashToEnv(env map[string]string) error {
	hash, err := cuecfg.Hash(env)
	if err == nil {
		env[devboxShellEnvHashVarName] = hash

	}
	return err
}<|MERGE_RESOLUTION|>--- conflicted
+++ resolved
@@ -134,14 +134,8 @@
 }
 
 func (d *Devbox) ShellPlan() (*plansdk.ShellPlan, error) {
-<<<<<<< HEAD
 	shellPlan := planner.GetShellPlan(d.projectDir, d.packages())
-	shellPlan.DevPackages = pkgslice.Unique(append(d.localPackages(), shellPlan.DevPackages...))
-=======
-	shellPlan := planner.GetShellPlan(d.projectDir, d.mergedPackages())
 	shellPlan.DevPackages = lo.Uniq(append(d.localPackages(), shellPlan.DevPackages...))
->>>>>>> 6c47fe97
-	shellPlan.GlobalPackages = d.globalPackages()
 	shellPlan.FlakeInputs = d.flakeInputs()
 
 	nixpkgsInfo, err := plansdk.GetNixpkgsInfo(d.cfg.Nixpkgs.Commit)
@@ -949,21 +943,6 @@
 	})
 }
 
-func (d *Devbox) globalPackages() []string {
-	dataPath, err := GlobalDataPath()
-	if err != nil {
-		ux.Ferror(d.writer, "unable to get devbox global data path: %s\n", err)
-		return []string{}
-	}
-	global, err := readConfig(filepath.Join(dataPath, "devbox.json"))
-	if err != nil {
-		return []string{}
-	}
-	return lo.Filter(global.Packages, func(pkg string, _ int) bool {
-		return !nix.InputFromString(pkg, d.projectDir).IsFlake()
-	})
-}
-
 func (d *Devbox) globalCommitHash() string {
 	dataPath, err := GlobalDataPath()
 	if err != nil {
