// Copyright 2023 Jetpack Technologies Inc and contributors. All rights reserved.
// Use of this source code is governed by the license in the LICENSE file.

// Package impl creates isolated development environments.
package impl

import (
	"context"
	"fmt"
	"io"
	"io/fs"
	"os"
	"os/exec"
	"path/filepath"
	"runtime/trace"
	"strconv"
	"strings"
	"text/tabwriter"

	"github.com/pkg/errors"
	"github.com/samber/lo"
	"go.jetpack.io/devbox/internal/devpkg"
	"go.jetpack.io/devbox/internal/impl/generate"
	"go.jetpack.io/devbox/internal/shellgen"
	"go.jetpack.io/devbox/internal/telemetry"
	"golang.org/x/exp/slices"

	"go.jetpack.io/devbox/internal/boxcli/usererr"
	"go.jetpack.io/devbox/internal/cmdutil"
	"go.jetpack.io/devbox/internal/conf"
	"go.jetpack.io/devbox/internal/cuecfg"
	"go.jetpack.io/devbox/internal/debug"
	"go.jetpack.io/devbox/internal/devconfig"
	"go.jetpack.io/devbox/internal/envir"
	"go.jetpack.io/devbox/internal/fileutil"
	"go.jetpack.io/devbox/internal/impl/devopt"
	"go.jetpack.io/devbox/internal/lock"
	"go.jetpack.io/devbox/internal/nix"
	"go.jetpack.io/devbox/internal/plugin"
	"go.jetpack.io/devbox/internal/redact"
	"go.jetpack.io/devbox/internal/searcher"
	"go.jetpack.io/devbox/internal/services"
	"go.jetpack.io/devbox/internal/ux"
	"go.jetpack.io/devbox/internal/wrapnix"
)

const (

	// shellHistoryFile keeps the history of commands invoked inside devbox shell
	shellHistoryFile = ".devbox/shell_history"

	arbitraryCmdFilename = ".cmd"
)

type Devbox struct {
	cfg           *devconfig.Config
	lockfile      *lock.File
	nix           nix.Nixer
	projectDir    string
	pluginManager *plugin.Manager
	pure          bool

	// Possible TODO: hardcode this to stderr. Allowing the caller to specify the
	// writer is error prone. Since it is almost always stderr, we should default
	// it and if the user wants stdout then they can return a string and print it.
	// I can't think of a case where we want all the diagnostics to go to stdout.
	writer io.Writer
}

var legacyPackagesWarningHasBeenShown = false

func Open(opts *devopt.Opts) (*Devbox, error) {
	projectDir, err := findProjectDir(opts.Dir)
	if err != nil {
		return nil, err
	}
	cfgPath := filepath.Join(projectDir, devconfig.DefaultName)

	cfg, err := devconfig.Load(cfgPath)
	if err != nil {
		return nil, errors.WithStack(err)
	}

	box := &Devbox{
		cfg:           cfg,
		nix:           &nix.Nix{},
		projectDir:    projectDir,
		pluginManager: plugin.NewManager(),
		writer:        opts.Writer,
		pure:          opts.Pure,
	}

	lock, err := lock.GetFile(box, searcher.Client())
	if err != nil {
		return nil, err
	}
	box.pluginManager.ApplyOptions(
		plugin.WithDevbox(box),
		plugin.WithLockfile(lock),
	)
	box.lockfile = lock

	if !opts.IgnoreWarnings &&
		!legacyPackagesWarningHasBeenShown &&
		box.HasDeprecatedPackages() {
		legacyPackagesWarningHasBeenShown = true
		globalPath, err := GlobalDataPath()
		if err != nil {
			return nil, err
		}
		ux.Fwarning(
			os.Stderr, // Always stderr. box.writer should probably always be err.
			"Your devbox.json contains packages in legacy format. "+
				"Please run `devbox %supdate` to update your devbox.json.\n",
			lo.Ternary(box.projectDir == globalPath, "global ", ""),
		)
	}

	return box, nil
}

func (d *Devbox) ProjectDir() string {
	return d.projectDir
}

func (d *Devbox) Config() *devconfig.Config {
	return d.cfg
}

func (d *Devbox) ConfigHash() (string, error) {
<<<<<<< HEAD
	pkgHashes := lo.Map(d.PackagesAsInputs(), func(i *nix.Package, _ int) string { return i.Hash() })
	includeHashes := lo.Map(d.Includes(), func(i plugin.Includable, _ int) string { return i.Hash() })
=======
	hashes := lo.Map(d.PackagesAsInputs(), func(i *devpkg.Package, _ int) string { return i.Hash() })
>>>>>>> 8d7d6ca5
	h, err := d.cfg.Hash()
	if err != nil {
		return "", err
	}
	return cuecfg.Hash(
		h + strings.Join(pkgHashes, "") + strings.Join(includeHashes, ""),
	)
}

func (d *Devbox) NixPkgsCommitHash() string {
	return d.cfg.NixPkgsCommitHash()
}

func (d *Devbox) Generate(ctx context.Context) error {
	ctx, task := trace.NewTask(ctx, "devboxGenerate")
	defer task.End()

	return errors.WithStack(shellgen.GenerateForPrintEnv(ctx, d))
}

func (d *Devbox) Shell(ctx context.Context) error {
	ctx, task := trace.NewTask(ctx, "devboxShell")
	defer task.End()

	if err := d.ensurePackagesAreInstalled(ctx, ensure); err != nil {
		return err
	}
	fmt.Fprintln(d.writer, "Starting a devbox shell...")

	profileDir, err := d.profilePath()
	if err != nil {
		return err
	}

	envs, err := d.nixEnv(ctx)
	if err != nil {
		return err
	}
	// Used to determine whether we're inside a shell (e.g. to prevent shell inception)
	envs[envir.DevboxShellEnabled] = "1"

	if err := wrapnix.CreateWrappers(ctx, d); err != nil {
		return err
	}

	if err = createDevboxSymlink(d); err != nil {
		return err
	}

	opts := []ShellOption{
		WithHooksFilePath(shellgen.ScriptPath(d.ProjectDir(), shellgen.HooksFilename)),
		WithProfile(profileDir),
		WithHistoryFile(filepath.Join(d.projectDir, shellHistoryFile)),
		WithProjectDir(d.projectDir),
		WithEnvVariables(envs),
		WithShellStartTime(telemetry.ShellStart()),
	}

	shell, err := NewDevboxShell(d, opts...)
	if err != nil {
		return err
	}

	return shell.Run()
}

func (d *Devbox) RunScript(ctx context.Context, cmdName string, cmdArgs []string) error {
	ctx, task := trace.NewTask(ctx, "devboxRun")
	defer task.End()

	if err := d.ensurePackagesAreInstalled(ctx, ensure); err != nil {
		return err
	}

	if err := shellgen.WriteScriptsToFiles(d); err != nil {
		return err
	}

	env, err := d.nixEnv(ctx)
	if err != nil {
		return err
	}
	// Used to determine whether we're inside a shell (e.g. to prevent shell inception)
	// This is temporary because StartServices() needs it but should be replaced with
	// better alternative since devbox run and devbox shell are not the same.
	env["DEVBOX_SHELL_ENABLED"] = "1"

	if err = wrapnix.CreateWrappers(ctx, d); err != nil {
		return err
	}

	// wrap the arg in double-quotes, and escape any double-quotes inside it
	for idx, arg := range cmdArgs {
		cmdArgs[idx] = strconv.Quote(arg)
	}

	var cmdWithArgs []string
	if _, ok := d.cfg.Scripts()[cmdName]; ok {
		// it's a script, so replace the command with the script file's path.
		cmdWithArgs = append([]string{shellgen.ScriptPath(d.ProjectDir(), cmdName)}, cmdArgs...)
	} else {
		// Arbitrary commands should also run the hooks, so we write them to a file as well. However, if the
		// command args include env variable evaluations, then they'll be evaluated _before_ the hooks run,
		// which we don't want. So, one solution is to write the entire command and its arguments into the
		// file itself, but that may not be great if the variables contain sensitive information. Instead,
		// we save the entire command (with args) into the DEVBOX_RUN_CMD var, and then the script evals it.
		err := shellgen.WriteScriptFile(d, arbitraryCmdFilename, shellgen.ScriptBody(d, "eval $DEVBOX_RUN_CMD\n"))
		if err != nil {
			return err
		}
		cmdWithArgs = []string{shellgen.ScriptPath(d.ProjectDir(), arbitraryCmdFilename)}
		env["DEVBOX_RUN_CMD"] = strings.Join(append([]string{cmdName}, cmdArgs...), " ")
	}

	return nix.RunScript(d.projectDir, strings.Join(cmdWithArgs, " "), env)
}

// Install ensures that all the packages in the config are installed and
// creates all wrappers, but does not run init hooks. It is used to power
// devbox install cli command.
func (d *Devbox) Install(ctx context.Context) error {
	ctx, task := trace.NewTask(ctx, "devboxInstall")
	defer task.End()

	if _, err := d.PrintEnv(ctx, false /*includeHooks*/); err != nil {
		return err
	}
	return wrapnix.CreateWrappers(ctx, d)
}

func (d *Devbox) ListScripts() []string {
	scripts := d.cfg.Scripts()
	keys := make([]string, len(scripts))
	i := 0
	for k := range scripts {
		keys[i] = k
		i++
	}
	return keys
}

func (d *Devbox) PrintEnv(ctx context.Context, includeHooks bool) (string, error) {
	ctx, task := trace.NewTask(ctx, "devboxPrintEnv")
	defer task.End()

	if err := d.ensurePackagesAreInstalled(ctx, ensure); err != nil {
		return "", err
	}

	envs, err := d.nixEnv(ctx)
	if err != nil {
		return "", err
	}

	envStr := exportify(envs)

	if includeHooks {
		hooksStr := ". " + shellgen.ScriptPath(d.ProjectDir(), shellgen.HooksFilename)
		envStr = fmt.Sprintf("%s\n%s;\n", envStr, hooksStr)
	}

	return envStr, nil
}

func (d *Devbox) PrintEnvVars(ctx context.Context) ([]string, error) {
	ctx, task := trace.NewTask(ctx, "devboxPrintEnvVars")
	defer task.End()
	// this only returns env variables for the shell environment excluding hooks
	// and excluding "export " prefix in "export key=value" format
	if err := d.ensurePackagesAreInstalled(ctx, ensure); err != nil {
		return nil, err
	}

	envs, err := d.nixEnv(ctx)
	if err != nil {
		return nil, err
	}
	return keyEqualsValue(envs), nil
}

func (d *Devbox) ShellEnvHash(ctx context.Context) (string, error) {
	envs, err := d.nixEnv(ctx)
	if err != nil {
		return "", err
	}

	return envs[d.ShellEnvHashKey()], nil
}

func (d *Devbox) ShellEnvHashKey() string {
	// Don't make this a const so we don't use it by itself accidentally
	return "__DEVBOX_SHELLENV_HASH_" + d.projectDirHash()
}

func (d *Devbox) Info(ctx context.Context, pkg string, markdown bool) error {
	ctx, task := trace.NewTask(ctx, "devboxInfo")
	defer task.End()

	locked, err := d.lockfile.Resolve(pkg)
	if err != nil {
		return err
	}

	results := nix.Search(locked.Resolved)
	if len(results) == 0 {
		_, err := fmt.Fprintf(d.writer, "Package %s not found\n", pkg)
		return errors.WithStack(err)
	}

	// we should only have one result
	info := lo.Values(results)[0]
	if _, err := fmt.Fprintf(
		d.writer,
		"%s%s\n",
		lo.Ternary(markdown, "## ", ""),
		info,
	); err != nil {
		return errors.WithStack(err)
	}
	return plugin.PrintReadme(
		ctx,
		devpkg.PackageFromString(pkg, d.lockfile),
		d.projectDir,
		d.writer,
		markdown,
	)
}

// GenerateDevcontainer generates devcontainer.json and Dockerfile for vscode run-in-container
// and GitHub Codespaces
func (d *Devbox) GenerateDevcontainer(ctx context.Context, force bool) error {
	ctx, task := trace.NewTask(ctx, "devboxGenerateDevcontainer")
	defer task.End()

	// construct path to devcontainer directory
	devContainerPath := filepath.Join(d.projectDir, ".devcontainer/")
	devContainerJSONPath := filepath.Join(devContainerPath, "devcontainer.json")
	dockerfilePath := filepath.Join(devContainerPath, "Dockerfile")

	// check if devcontainer.json or Dockerfile exist
	filesExist := fileutil.Exists(devContainerJSONPath) || fileutil.Exists(dockerfilePath)
	if !force && filesExist {
		return usererr.New(
			"Files devcontainer.json or Dockerfile are already present in .devcontainer/. " +
				"Remove the files or use --force to overwrite them.",
		)
	}

	// create directory
	err := os.MkdirAll(devContainerPath, os.ModePerm)
	if err != nil {
		return redact.Errorf("error creating dev container directory in <project>/%s: %w",
			redact.Safe(filepath.Base(devContainerPath)), err)
	}
	// generate dockerfile
	err = generate.CreateDockerfile(ctx,
		devContainerPath, d.getLocalFlakesDirs(), true /* isDevcontainer */)
	if err != nil {
		return redact.Errorf("error generating dev container Dockerfile in <project>/%s: %w",
			redact.Safe(filepath.Base(devContainerPath)), err)
	}
	// generate devcontainer.json
	err = generate.CreateDevcontainer(ctx, devContainerPath, d.Packages())
	if err != nil {
		return redact.Errorf("error generating devcontainer.json in <project>/%s: %w",
			redact.Safe(filepath.Base(devContainerPath)), err)
	}
	return nil
}

// GenerateDockerfile generates a Dockerfile that replicates the devbox shell
func (d *Devbox) GenerateDockerfile(ctx context.Context, force bool) error {
	ctx, task := trace.NewTask(ctx, "devboxGenerateDockerfile")
	defer task.End()

	dockerfilePath := filepath.Join(d.projectDir, "Dockerfile")
	// check if Dockerfile doesn't exist
	filesExist := fileutil.Exists(dockerfilePath)
	if !force && filesExist {
		return usererr.New(
			"Dockerfile is already present in the current directory. " +
				"Remove it or use --force to overwrite it.",
		)
	}

	// generate dockerfile
	return errors.WithStack(
		generate.CreateDockerfile(ctx,
			d.projectDir, d.getLocalFlakesDirs(), false /* isDevcontainer */))
}

func PrintEnvrcContent(w io.Writer) error {
	return generate.EnvrcContent(w)
}

// GenerateEnvrcFile generates a .envrc file that makes direnv integration convenient
func (d *Devbox) GenerateEnvrcFile(ctx context.Context, force bool) error {
	ctx, task := trace.NewTask(ctx, "devboxGenerateEnvrc")
	defer task.End()

	envrcfilePath := filepath.Join(d.projectDir, ".envrc")
	filesExist := fileutil.Exists(envrcfilePath)
	if !force && filesExist {
		return usererr.New(
			"A .envrc is already present in the current directory. " +
				"Remove it or use --force to overwrite it.",
		)
	}
	// confirm .envrc doesn't exist and don't overwrite an existing .envrc
	if err := nix.EnsureNixInstalled(
		d.writer, func() *bool { return lo.ToPtr(false) },
	); err != nil {
		return err
	}

	// generate all shell files to ensure we can refer to them in the .envrc script
	if err := d.ensurePackagesAreInstalled(ctx, ensure); err != nil {
		return err
	}

	// .envrc file creation
	err := generate.CreateEnvrc(ctx, d.projectDir)
	if err != nil {
		return errors.WithStack(err)
	}
	ux.Fsuccess(d.writer, "generated .envrc file\n")
	if cmdutil.Exists("direnv") {
		cmd := exec.Command("direnv", "allow")
		err := cmd.Run()
		if err != nil {
			return errors.WithStack(err)
		}
		ux.Fsuccess(d.writer, "ran `direnv allow`\n")
	}
	return nil
}

// saveCfg writes the config file to the devbox directory.
func (d *Devbox) saveCfg() error {
	return d.cfg.SaveTo(d.ProjectDir())
}

func (d *Devbox) Services() (services.Services, error) {
	pluginSvcs, err := d.pluginManager.GetServices(
		d.PackagesAsInputs(),
		d.cfg.Include,
	)
	if err != nil {
		return nil, err
	}

	userSvcs := services.FromUserProcessCompose(d.projectDir)

	svcSet := lo.Assign(pluginSvcs, userSvcs)
	keys := make([]string, 0, len(svcSet))
	for k := range svcSet {
		keys = append(keys, k)
	}
	slices.Sort(keys)

	result := services.Services{}
	for _, k := range keys {
		result[k] = svcSet[k]
	}

	return result, nil
}

func (d *Devbox) StartServices(ctx context.Context, serviceNames ...string) error {
	if !d.IsEnvEnabled() {
		return d.RunScript(ctx, "devbox", append([]string{"services", "start"}, serviceNames...))
	}

	if !services.ProcessManagerIsRunning(d.projectDir) {
		fmt.Fprintln(d.writer, "Process-compose is not running. Starting it now...")
		fmt.Fprintln(d.writer, "\nNOTE: We recommend using `devbox services up` to start process-compose and your services")
		return d.StartProcessManager(ctx, serviceNames, true, "")
	}

	svcSet, err := d.Services()
	if err != nil {
		return err
	}

	if len(svcSet) == 0 {
		return usererr.New("No services found in your project")
	}

	for _, s := range serviceNames {
		if _, ok := svcSet[s]; !ok {
			return usererr.New(fmt.Sprintf("Service %s not found in your project", s))
		}
	}

	for _, s := range serviceNames {
		err := services.StartServices(ctx, d.writer, s, d.projectDir)
		if err != nil {
			fmt.Fprintf(d.writer, "Error starting service %s: %s", s, err)
		} else {
			fmt.Fprintf(d.writer, "Service %s started successfully", s)
		}
	}
	return nil
}

func (d *Devbox) StopServices(ctx context.Context, allProjects bool, serviceNames ...string) error {
	if !d.IsEnvEnabled() {
		args := []string{"services", "stop"}
		args = append(args, serviceNames...)
		if allProjects {
			args = append(args, "--all-projects")
		}
		return d.RunScript(ctx, "devbox", args)
	}

	if allProjects {
		return services.StopAllProcessManagers(ctx, d.writer)
	}

	if !services.ProcessManagerIsRunning(d.projectDir) {
		return usererr.New("Process manager is not running. Run `devbox services up` to start it.")
	}

	if len(serviceNames) == 0 {
		return services.StopProcessManager(ctx, d.projectDir, d.writer)
	}

	svcSet, err := d.Services()
	if err != nil {
		return err
	}

	for _, s := range serviceNames {
		if _, ok := svcSet[s]; !ok {
			return usererr.New(fmt.Sprintf("Service %s not found in your project", s))
		}
		err := services.StopServices(ctx, s, d.projectDir, d.writer)
		if err != nil {
			fmt.Fprintf(d.writer, "Error stopping service %s: %s", s, err)
		}
	}
	return nil
}

func (d *Devbox) ListServices(ctx context.Context) error {
	if !d.IsEnvEnabled() {
		return d.RunScript(ctx, "devbox", []string{"services", "ls"})
	}

	svcSet, err := d.Services()
	if err != nil {
		return err
	}

	if len(svcSet) == 0 {
		fmt.Fprintln(d.writer, "No services found in your project")
		return nil
	}

	if !services.ProcessManagerIsRunning(d.projectDir) {
		fmt.Fprintln(d.writer, "No services currently running. Run `devbox services up` to start them:")
		fmt.Fprintln(d.writer, "")
		for _, s := range svcSet {
			fmt.Fprintf(d.writer, "  %s\n", s.Name)
		}
		return nil
	}
	tw := tabwriter.NewWriter(d.writer, 3, 2, 8, ' ', tabwriter.TabIndent)
	pcSvcs, err := services.ListServices(ctx, d.projectDir, d.writer)
	if err != nil {
		fmt.Fprintln(d.writer, "Error listing services: ", err)
	} else {
		fmt.Fprintln(d.writer, "Services running in process-compose:")
		fmt.Fprintln(tw, "NAME\tSTATUS\tEXIT CODE")
		for _, s := range pcSvcs {
			fmt.Fprintf(tw, "%s\t%s\t%d\n", s.Name, s.Status, s.ExitCode)
		}
		tw.Flush()
	}
	return nil
}

func (d *Devbox) RestartServices(ctx context.Context, serviceNames ...string) error {
	if !d.IsEnvEnabled() {
		return d.RunScript(ctx, "devbox", append([]string{"services", "restart"}, serviceNames...))
	}

	if !services.ProcessManagerIsRunning(d.projectDir) {
		fmt.Fprintln(d.writer, "Process-compose is not running. Starting it now...")
		fmt.Fprintln(d.writer, "\nTip: We recommend using `devbox services up` to start process-compose and your services")
		return d.StartProcessManager(ctx, serviceNames, true, "")
	}

	// TODO: Restart with no services should restart the _currently running_ services. This means we should get the list of running services from the process-compose, then restart them all.

	svcSet, err := d.Services()
	if err != nil {
		return err
	}

	for _, s := range serviceNames {
		if _, ok := svcSet[s]; !ok {
			return usererr.New(fmt.Sprintf("Service %s not found in your project", s))
		}
		err := services.RestartServices(ctx, s, d.projectDir, d.writer)
		if err != nil {
			fmt.Printf("Error restarting service %s: %s", s, err)
		} else {
			fmt.Printf("Service %s restarted", s)
		}
	}
	return nil
}

func (d *Devbox) StartProcessManager(
	ctx context.Context,
	requestedServices []string,
	background bool,
	processComposeFileOrDir string,
) error {
	svcs, err := d.Services()
	if err != nil {
		return err
	}

	if len(svcs) == 0 {
		return usererr.New("No services found in your project")
	}

	for _, s := range requestedServices {
		if _, ok := svcs[s]; !ok {
			return usererr.New(fmt.Sprintf("Service %s not found in your project", s))
		}
	}

	processComposePath, err := utilityLookPath("process-compose")
	if err != nil {
		fmt.Fprintln(d.writer, "Installing process-compose. This may take a minute but will only happen once.")
		if err = d.addDevboxUtilityPackage("github:F1bonacc1/process-compose/v0.43.1"); err != nil {
			return err
		}

		// re-lookup the path to process-compose
		processComposePath, err = utilityLookPath("process-compose")
		if err != nil {
			fmt.Fprintln(d.writer, "failed to find process-compose after installing it.")
			return err
		}
	}
	if !d.IsEnvEnabled() {
		args := []string{"services", "up"}
		args = append(args, requestedServices...)
		if processComposeFileOrDir != "" {
			args = append(args, "--process-compose-file", processComposeFileOrDir)
		}
		if background {
			args = append(args, "--background")
		}
		return d.RunScript(ctx, "devbox", args)
	}

	// Start the process manager

	return services.StartProcessManager(
		ctx,
		d.writer,
		requestedServices,
		svcs,
		d.projectDir,
		processComposePath, processComposeFileOrDir,
		background,
	)
}

// computeNixEnv computes the set of environment variables that define a Devbox
// environment. The "devbox run" and "devbox shell" commands source these
// variables into a shell before executing a command or showing an interactive
// prompt.
//
// The process for building the environment involves layering sets of
// environment variables on top of each other, with each layer overwriting any
// duplicate keys from the previous:
//
//  1. Copy variables from the current environment except for those in
//     ignoreCurrentEnvVar, such as PWD and SHELL.
//  2. Copy variables from "nix print-dev-env" except for those in
//     ignoreDevEnvVar, such as TMPDIR and HOME.
//  3. Copy variables from Devbox plugins.
//  4. Set PATH to the concatenation of the PATHs from step 3, step 2, and
//     step 1 (in that order).
//
// The final result is a set of environment variables where Devbox plugins have
// the highest priority, then Nix environment variables, and then variables
// from the current environment. Similarly, the PATH gives Devbox plugin
// binaries the highest priority, then Nix packages, and then non-Nix
// programs.
//
// Note that the shellrc.tmpl template (which sources this environment) does
// some additional processing. The computeNixEnv environment won't necessarily
// represent the final "devbox run" or "devbox shell" environments.
func (d *Devbox) computeNixEnv(ctx context.Context, usePrintDevEnvCache bool) (map[string]string, error) {
	defer trace.StartRegion(ctx, "computeNixEnv").End()

	// Append variables from current env if --pure is not passed
	currentEnv := os.Environ()
	env, err := d.parseEnvAndExcludeSpecialCases(currentEnv)
	if err != nil {
		return nil, err
	}

	// check if contents of .envrc is old and print warning
	if !usePrintDevEnvCache {
		err := d.checkOldEnvrc()
		if err != nil {
			return nil, err
		}
	}

	currentEnvPath := env["PATH"]
	debug.Log("current environment PATH is: %s", currentEnvPath)
	// Use the original path, if available. If not available, set it for future calls.
	// See https://github.com/jetpack-io/devbox/issues/687
	// We add the project dir hash to ensure that we don't have conflicts
	// between different projects (including global)
	// (moving a project would change the hash and that's fine)
	originalPath, ok := env[d.ogPathKey()]
	if !ok {
		env[d.ogPathKey()] = currentEnvPath
		originalPath = currentEnvPath
	}

	vaf, err := d.nix.PrintDevEnv(ctx, &nix.PrintDevEnvArgs{
		FlakesFilePath:       d.nixFlakesFilePath(),
		PrintDevEnvCachePath: d.nixPrintDevEnvCachePath(),
		UsePrintDevEnvCache:  usePrintDevEnvCache,
	})
	if err != nil {
		return nil, err
	}

	// Add environment variables from "nix print-dev-env" except for a few
	// special ones we need to ignore.
	for key, val := range vaf.Variables {
		// We only care about "exported" because the var and array types seem to only be used by nix-defined
		// functions that we don't need (like genericBuild). For reference, each type translates to bash as follows:
		// var: export VAR=VAL
		// exported: export VAR=VAL
		// array: declare -a VAR=('VAL1' 'VAL2' )
		if val.Type != "exported" {
			continue
		}

		// SSL_CERT_FILE is a special-case. We only ignore it if it's
		// set to a specific value. This emulates the behavior of
		// "nix develop".
		if key == "SSL_CERT_FILE" && val.Value.(string) == "/no-cert-file.crt" {
			continue
		}

		// Certain variables get set to invalid values after Nix builds
		// the shell environment. For example, HOME=/homeless-shelter
		// and TMPDIR points to a missing directory. We want to ignore
		// those values and just use the values from the current
		// environment instead.
		if ignoreDevEnvVar[key] {
			continue
		}

		env[key] = val.Value.(string)
	}

	// These variables are only needed for shell, but we include them here in the computed env
	// for both shell and run in order to be as identical as possible.
	env["__ETC_PROFILE_NIX_SOURCED"] = "1" // Prevent user init file from loading nix profiles

	debug.Log("nix environment PATH is: %s", env)

	// Add any vars defined in plugins.
	// TODO: Now that we have bin wrappers, this may can eventually be removed.
	// We still need to be able to add env variables to non-service binaries
	// (e.g. ruby). This would involve understanding what binaries are associated
	// to a given plugin.
	pluginEnv, err := d.pluginManager.Env(d.PackagesAsInputs(), d.cfg.Include, env)
	if err != nil {
		return nil, err
	}

	addEnvIfNotPreviouslySetByDevbox(env, pluginEnv)

	env["PATH"] = JoinPathLists(
		// Prepend the bin-wrappers directory to the PATH. This ensures that
		// bin-wrappers execute before the unwrapped binaries.
		filepath.Join(d.projectDir, plugin.WrapperBinPath),
		// Adding profile bin path is a temporary hack. Some packages .e.g. curl
		// don't export the correct bin in the package, instead they export
		// as a propagated build input. This can be fixed in 2 ways:
		// * have NixBins() recursively look for bins in propagated build inputs
		// * Turn existing planners into flakes (i.e. php, haskell) and use the bins
		// in the profile.
		// Landau: I prefer option 2 because it doesn't require us to re-implement
		// nix recursive bin lookup.
		nix.ProfileBinPath(d.projectDir),
		env["PATH"],
	)

	// Include env variables in devbox.json
	configEnv := d.configEnvs(env)
	addEnvIfNotPreviouslySetByDevbox(env, configEnv)

	markEnvsAsSetByDevbox(pluginEnv, configEnv)

	nixEnvPath := env["PATH"]
	debug.Log("PATH after plugins and config is: %s", nixEnvPath)

	// We filter out nix store paths of devbox-packages (represented here as buildInputs).
	// Motivation: if a user removes a package from their devbox it should no longer
	// be available in their environment.
	buildInputs := strings.Split(env["buildInputs"], " ")
	nixEnvPath = filterPathList(nixEnvPath, func(path string) bool {
		for _, input := range buildInputs {
			// input is of the form: /nix/store/<hash>-<package-name>-<version>
			// path is of the form: /nix/store/<hash>-<package-name>-<version>/bin
			if strings.TrimSpace(input) != "" && strings.HasPrefix(path, input) {
				debug.Log("returning false for path %s and input %s\n", path, input)
				return false
			}
		}
		return true
	})
	debug.Log("PATH after filtering with buildInputs (%v) is: %s", buildInputs, nixEnvPath)

	env["PATH"] = JoinPathLists(nixEnvPath, originalPath)
	debug.Log("computed environment PATH is: %s", env["PATH"])

	d.setCommonHelperEnvVars(env)

	if !d.pure {
		// preserve the original XDG_DATA_DIRS by prepending to it
		env["XDG_DATA_DIRS"] = JoinPathLists(env["XDG_DATA_DIRS"], os.Getenv("XDG_DATA_DIRS"))
	}

	return env, d.addHashToEnv(env)
}

var nixEnvCache map[string]string

// nixEnv is a wrapper around computeNixEnv that caches the result.
// Note that this is in-memory cache of the final environment, and not the same
// as the nix print-dev-env cache which is stored in a file.
func (d *Devbox) nixEnv(ctx context.Context) (map[string]string, error) {
	if nixEnvCache != nil {
		return nixEnvCache, nil
	}

	usePrintDevEnvCache := false

	// If lockfile is up-to-date, we can use the print-dev-env cache.
	lockFile, err := lock.Local(d)
	if err != nil {
		return nil, err
	}
	upToDate, err := lockFile.IsUpToDate()
	if err != nil {
		return nil, err
	}
	if upToDate {
		usePrintDevEnvCache = true
	}

	return d.computeNixEnv(ctx, usePrintDevEnvCache)
}

func (d *Devbox) ogPathKey() string {
	return "DEVBOX_OG_PATH_" + d.projectDirHash()
}

func (d *Devbox) nixPrintDevEnvCachePath() string {
	return filepath.Join(d.projectDir, ".devbox/.nix-print-dev-env-cache")
}

func (d *Devbox) nixFlakesFilePath() string {
	return filepath.Join(d.projectDir, ".devbox/gen/flake/flake.nix")
}

// Packages returns the list of Packages to be installed in the nix shell.
func (d *Devbox) Packages() []string {
	return d.cfg.Packages
}

func (d *Devbox) PackagesAsInputs() []*devpkg.Package {
	return devpkg.PackageFromStrings(d.Packages(), d.lockfile)
}

func (d *Devbox) Includes() []plugin.Includable {
	includes := []plugin.Includable{}
	for _, includePath := range d.cfg.Include {
		if include, err := d.pluginManager.ParseInclude(includePath); err == nil {
			includes = append(includes, include)
		}
	}
	return includes
}

func (d *Devbox) HasDeprecatedPackages() bool {
	for _, pkg := range d.PackagesAsInputs() {
		if pkg.IsLegacy() {
			return true
		}
	}
	return false
}

func (d *Devbox) findPackageByName(name string) (string, error) {
	results := map[string]bool{}
	for _, pkg := range d.cfg.Packages {
		i := devpkg.PackageFromString(pkg, d.lockfile)
		if i.String() == name || i.CanonicalName() == name {
			results[i.String()] = true
		}
	}
	if len(results) > 1 {
		return "", usererr.New(
			"found multiple packages with name %s: %s. Please specify version",
			name,
			lo.Keys(results),
		)
	}
	if len(results) == 0 {
		return "", usererr.New("no package found with name %s", name)
	}
	return lo.Keys(results)[0], nil
}

func (d *Devbox) checkOldEnvrc() error {
	envrcPath := filepath.Join(d.ProjectDir(), ".envrc")
	noUpdate, err := strconv.ParseBool(os.Getenv("DEVBOX_NO_ENVRC_UPDATE"))
	if err != nil {
		// DEVBOX_NO_ENVRC_UPDATE is either not set or invalid
		// so we consider it the same as false
		noUpdate = false
	}
	// check if user has an old version of envrc
	if fileutil.Exists(envrcPath) && !noUpdate {
		isNewEnvrc, err := fileutil.FileContains(
			envrcPath,
			"eval \"$(devbox generate direnv --print-envrc)\"",
		)
		if err != nil {
			return err
		}
		if !isNewEnvrc {
			ux.Fwarning(
				d.writer,
				"Your .envrc file seems to be out of date. "+
					"Run `devbox generate direnv --force` to update it.\n"+
					"Or silence this warning by setting DEVBOX_NO_ENVRC_UPDATE=1 env variable.\n",
			)
		}
	}
	return nil
}

// configEnvs takes the computed env variables (nix + plugin) and adds env
// variables defined in Config. It also parses variables in config
// that are referenced by $VAR or ${VAR} and replaces them with
// their value in the computed env variables. Note, this doesn't
// allow env variables from outside the shell to be referenced so
// no leaked variables are caused by this function.
func (d *Devbox) configEnvs(computedEnv map[string]string) map[string]string {
	return conf.OSExpandEnvMap(d.cfg.Env, computedEnv, d.ProjectDir())
}

// ignoreCurrentEnvVar contains environment variables that Devbox should remove
// from the slice of [os.Environ] variables before sourcing them. These are
// variables that are set automatically by a new shell.
var ignoreCurrentEnvVar = map[string]bool{
	// Devbox may change the working directory of the shell, so using the
	// original PWD and OLDPWD would be wrong.
	"PWD":    true,
	"OLDPWD": true,

	// SHLVL is the number of nested shells. Copying it would give the
	// Devbox shell the same level as the parent shell.
	"SHLVL": true,

	// The parent shell isn't guaranteed to be the same as the Devbox shell.
	"SHELL": true,

	// The "_" variable is read-only, so we ignore it to avoid attempting to write it later.
	"_": true,
}

// ignoreDevEnvVar contains environment variables that Devbox should remove from
// the slice of [Devbox.PrintDevEnv] variables before sourcing them.
//
// This list comes directly from the "nix develop" source:
// https://github.com/NixOS/nix/blob/f08ad5bdbac02167f7d9f5e7f9bab57cf1c5f8c4/src/nix/develop.cc#L257-L275
var ignoreDevEnvVar = map[string]bool{
	"BASHOPTS":           true,
	"HOME":               true,
	"NIX_BUILD_TOP":      true,
	"NIX_ENFORCE_PURITY": true,
	"NIX_LOG_FD":         true,
	"NIX_REMOTE":         true,
	"PPID":               true,
	"SHELL":              true,
	"SHELLOPTS":          true,
	"TEMP":               true,
	"TEMPDIR":            true,
	"TERM":               true,
	"TMP":                true,
	"TMPDIR":             true,
	"TZ":                 true,
	"UID":                true,
}

// setCommonHelperEnvVars sets environment variables that are required by some
// common setups (e.g. gradio, rust)
func (d *Devbox) setCommonHelperEnvVars(env map[string]string) {
	profileLibDir := filepath.Join(d.projectDir, nix.ProfilePath, "lib")
	env["LD_LIBRARY_PATH"] = JoinPathLists(profileLibDir, env["LD_LIBRARY_PATH"])
	env["LIBRARY_PATH"] = JoinPathLists(profileLibDir, env["LIBRARY_PATH"])
}

// NixBins returns the paths to all the nix binaries that are installed by
// the flake. If there are conflicts, it returns the first one it finds of a
// give name. This matches how nix flakes behaves if there are conflicts in
// buildInputs
func (d *Devbox) NixBins(ctx context.Context) ([]string, error) {
	env, err := d.nixEnv(ctx)
	if err != nil {
		return nil, err
	}
	dirs := strings.Split(env["buildInputs"], " ")
	bins := map[string]string{}
	for _, dir := range dirs {
		binPath := filepath.Join(dir, "bin")
		if _, err = os.Stat(binPath); errors.Is(err, fs.ErrNotExist) {
			continue
		}
		files, err := os.ReadDir(binPath)
		if err != nil {
			return nil, errors.WithStack(err)
		}
		for _, file := range files {
			if _, alreadySet := bins[file.Name()]; !alreadySet {
				bins[file.Name()] = filepath.Join(binPath, file.Name())
			}
		}
	}
	return lo.Values(bins), nil
}

func (d *Devbox) projectDirHash() string {
	hash, _ := cuecfg.Hash(d.projectDir)
	return hash
}

func (d *Devbox) addHashToEnv(env map[string]string) error {
	hash, err := cuecfg.Hash(env)
	if err == nil {
		env[d.ShellEnvHashKey()] = hash
	}
	return err
}

// parseEnvAndExcludeSpecialCases converts env as []string to map[string]string
// In case of pure shell, it leaks HOME and it leaks PATH with some modifications
func (d *Devbox) parseEnvAndExcludeSpecialCases(currentEnv []string) (map[string]string, error) {
	env := make(map[string]string, len(currentEnv))
	for _, kv := range currentEnv {
		key, val, found := strings.Cut(kv, "=")
		if !found {
			return nil, errors.Errorf("expected \"=\" in keyval: %s", kv)
		}
		if ignoreCurrentEnvVar[key] {
			continue
		}
		// handling special cases to for pure shell
		// Passing HOME for pure shell to leak through otherwise devbox binary won't work
		// We also include PATH to find the nix installation. It is cleaned for pure mode below
		// TERM leaking through is to enable colored text in the pure shell
		if !d.pure || key == "HOME" || key == "PATH" || key == "TERM" {
			env[key] = val
		}
	}

	// handling special case for PATH
	if d.pure {
		// Finding nix executables in path and passing it through
		// As well as adding devbox itself to PATH
		// Both are needed for devbox commands inside pure shell to work
		includedInPath, err := findNixInPATH(env)
		if err != nil {
			return nil, err
		}
		includedInPath = append(includedInPath, dotdevboxBinPath(d))
		env["PATH"] = JoinPathLists(includedInPath...)
	}
	return env, nil
}

// ExportifySystemPathWithoutWrappers is a small utility to filter WrapperBin paths from PATH
func ExportifySystemPathWithoutWrappers() string {
	path := []string{}
	for _, p := range strings.Split(os.Getenv("PATH"), string(filepath.ListSeparator)) {
		// Intentionally do not include projectDir with plugin.WrapperBinPath so that
		// we filter out bin-wrappers for devbox-global and devbox-project.
		if !strings.Contains(p, plugin.WrapperBinPath) {
			path = append(path, p)
		}
	}

	envs := map[string]string{
		"PATH": strings.Join(path, string(filepath.ListSeparator)),
	}

	return exportify(envs)
}

func (d *Devbox) PluginManager() *plugin.Manager {
	return d.pluginManager
}

func (d *Devbox) Lockfile() *lock.File {
	return d.lockfile
}<|MERGE_RESOLUTION|>--- conflicted
+++ resolved
@@ -128,12 +128,8 @@
 }
 
 func (d *Devbox) ConfigHash() (string, error) {
-<<<<<<< HEAD
-	pkgHashes := lo.Map(d.PackagesAsInputs(), func(i *nix.Package, _ int) string { return i.Hash() })
+	pkgHashes := lo.Map(d.PackagesAsInputs(), func(i *devpkg.Package, _ int) string { return i.Hash() })
 	includeHashes := lo.Map(d.Includes(), func(i plugin.Includable, _ int) string { return i.Hash() })
-=======
-	hashes := lo.Map(d.PackagesAsInputs(), func(i *devpkg.Package, _ int) string { return i.Hash() })
->>>>>>> 8d7d6ca5
 	h, err := d.cfg.Hash()
 	if err != nil {
 		return "", err
