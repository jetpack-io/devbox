--- conflicted
+++ resolved
@@ -158,29 +158,15 @@
 	if err := d.ensurePackagesAreInstalled(install); err != nil {
 		return err
 	}
-<<<<<<< HEAD
 
 	for _, pkg := range pkgs {
 		if err := plugin.PrintReadme(
 			pkg,
 			d.projectDir,
 			d.writer,
-			IsDevboxShellEnabled(),
 			false, /*markdown*/
 		); err != nil {
 			return err
-=======
-	if featureflag.PKGConfig.Enabled() {
-		for _, pkg := range pkgs {
-			if err := plugin.PrintReadme(
-				pkg,
-				d.projectDir,
-				d.writer,
-				false, /*markdown*/
-			); err != nil {
-				return err
-			}
->>>>>>> 15dff68d
 		}
 	}
 
