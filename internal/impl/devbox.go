// Copyright 2022 Jetpack Technologies Inc and contributors. All rights reserved.
// Use of this source code is governed by the license in the LICENSE file.

// Package devbox creates isolated development environments.
package impl

import (
	"context"
	"fmt"
	"io"
	"os"
	"os/exec"
	"path/filepath"
	"strconv"
	"strings"

	"github.com/AlecAivazis/survey/v2"
	"github.com/fatih/color"
	"github.com/pkg/errors"
	"github.com/samber/lo"
	"go.jetpack.io/devbox/internal/boxcli/featureflag"
	"go.jetpack.io/devbox/internal/boxcli/generate"
	"go.jetpack.io/devbox/internal/boxcli/usererr"
	"go.jetpack.io/devbox/internal/cuecfg"
	"go.jetpack.io/devbox/internal/debug"
	"go.jetpack.io/devbox/internal/fileutil"
	"go.jetpack.io/devbox/internal/initrec"
	"go.jetpack.io/devbox/internal/nix"
	"go.jetpack.io/devbox/internal/planner"
	"go.jetpack.io/devbox/internal/planner/plansdk"
	"go.jetpack.io/devbox/internal/plugin"
	"go.jetpack.io/devbox/internal/services"
	"go.jetpack.io/devbox/internal/telemetry"
	"golang.org/x/exp/slices"
)

const (
	// configFilename is name of the JSON file that defines a devbox environment.
	configFilename = "devbox.json"

	// shellHistoryFile keeps the history of commands invoked inside devbox shell
	shellHistoryFile = ".devbox/shell_history"

	scriptsDir           = ".devbox/gen/scripts"
	hooksFilename        = ".hooks"
	arbitraryCmdFilename = ".cmd"
)

func InitConfig(dir string, writer io.Writer) (created bool, err error) {
	cfgPath := filepath.Join(dir, configFilename)

	config := &Config{
		Nixpkgs: NixpkgsConfig{
			Commit: plansdk.DefaultNixpkgsCommit,
		},
	}
	// package suggestion
	pkgsToSuggest, err := initrec.Get(dir)
	if err != nil {
		return false, err
	}
	if len(pkgsToSuggest) > 0 {
		s := fmt.Sprintf("devbox add %s", strings.Join(pkgsToSuggest, " "))
		fmt.Fprintf(
			writer,
			"We detected extra packages you may need. To install them, run `%s`\n",
			color.HiYellowString(s),
		)
	}

	return cuecfg.InitFile(cfgPath, config)
}

type Devbox struct {
	cfg *Config
	// projectDir is the directory where the config file (devbox.json) resides
	projectDir    string
	pluginManager *plugin.Manager
	writer        io.Writer
}

func Open(path string, writer io.Writer) (*Devbox, error) {

	projectDir, err := findProjectDir(path)
	if err != nil {
		return nil, err
	}
	cfgPath := filepath.Join(projectDir, configFilename)

	cfg, err := ReadConfig(cfgPath)
	if err != nil {
		return nil, errors.WithStack(err)
	}

	if err = upgradeConfig(cfg, cfgPath); err != nil {
		return nil, err
	}

	box := &Devbox{
		cfg:           cfg,
		projectDir:    projectDir,
		pluginManager: plugin.NewManager(),
		writer:        writer,
	}
	return box, nil
}

func (d *Devbox) ProjectDir() string {
	return d.projectDir
}

func (d *Devbox) Config() *Config {
	return d.cfg
}

// TODO savil. move to packages.go
func (d *Devbox) Add(pkgs ...string) error {
	original := d.cfg.RawPackages
	// Check packages are valid before adding.
	for _, pkg := range pkgs {
		ok := nix.PkgExists(d.cfg.Nixpkgs.Commit, pkg)
		if !ok {
			return errors.WithMessage(nix.ErrPackageNotFound, pkg)
		}
	}

	// Add to Packages to config only if it's not already there
	for _, pkg := range pkgs {
		if slices.Contains(d.cfg.RawPackages, pkg) {
			continue
		}
		d.cfg.RawPackages = append(d.cfg.RawPackages, pkg)
	}
	if err := d.saveCfg(); err != nil {
		return err
	}

	d.pluginManager.ApplyOptions(plugin.WithAddMode())
	if err := d.ensurePackagesAreInstalled(install); err != nil {
		// if error installing, revert devbox.json
		// This is not perfect because there may be more than 1 package being
		// installed and we don't know which one failed. But it's better than
		// blindly add all packages.
		color.New(color.FgRed).Fprintf(
			d.writer,
			"There was an error installing nix packages: %v. "+
				"Packages were not added to devbox.json\n",
			strings.Join(pkgs, ", "),
		)
		d.cfg.RawPackages = original
		_ = d.saveCfg() // ignore error to ensure we return the original error
		return err
	}

	for _, pkg := range pkgs {
		if err := plugin.PrintReadme(
			pkg,
			d.projectDir,
			d.writer,
			false, /*markdown*/
		); err != nil {
			return err
		}
	}

	return d.printPackageUpdateMessage(install, pkgs)
}

// TODO savil. move to packages.go
func (d *Devbox) Remove(pkgs ...string) error {

	// First, save which packages are being uninstalled. Do this before we modify d.cfg.RawPackages below.
	uninstalledPackages := lo.Intersect(d.cfg.RawPackages, pkgs)

	var missingPkgs []string
	d.cfg.RawPackages, missingPkgs = lo.Difference(d.cfg.RawPackages, pkgs)

	if len(missingPkgs) > 0 {
		fmt.Fprintf(
			d.writer,
			"%s the following packages were not found in your devbox.json: %s\n",
			color.HiYellowString("Warning:"),
			strings.Join(missingPkgs, ", "),
		)
	}
	if err := d.saveCfg(); err != nil {
		return err
	}

	if err := plugin.Remove(d.projectDir, uninstalledPackages); err != nil {
		return err
	}

	if err := d.removePackagesFromProfile(uninstalledPackages); err != nil {
		return err
	}

	if err := d.ensurePackagesAreInstalled(uninstall); err != nil {
		return err
	}

	return d.printPackageUpdateMessage(uninstall, uninstalledPackages)
}

func (d *Devbox) ShellPlan() (*plansdk.ShellPlan, error) {
	userDefinedPkgs := d.packages()
	shellPlan := planner.GetShellPlan(d.projectDir, userDefinedPkgs)
	shellPlan.DevPackages = userDefinedPkgs

	if nixpkgsInfo, err := plansdk.GetNixpkgsInfo(d.cfg.Nixpkgs.Commit); err != nil {
		return nil, err
	} else {
		shellPlan.NixpkgsInfo = nixpkgsInfo
	}

	return shellPlan, nil
}

func (d *Devbox) Generate() error {
	if err := d.generateShellFiles(); err != nil {
		return errors.WithStack(err)
	}
	return nil
}

func (d *Devbox) Shell() error {
	if err := d.ensurePackagesAreInstalled(ensure); err != nil {
		return err
	}
	fmt.Fprintln(d.writer, "Starting a devbox shell...")

	profileDir, err := d.profilePath()
	if err != nil {
		return err
	}

	pluginHooks, err := plugin.InitHooks(d.packages(), d.projectDir)
	if err != nil {
		return err
	}

	env, err := plugin.Env(d.packages(), d.projectDir)
	if err != nil {
		return err
	}

	if featureflag.NixlessShell.Enabled() {
		env, err = d.computeNixEnv()
		if err != nil {
			return err
		}
	}

	shellStartTime := os.Getenv("DEVBOX_SHELL_START_TIME")
	if shellStartTime == "" {
		shellStartTime = telemetry.UnixTimestampFromTime(telemetry.CommandStartTime())
	}

	opts := []nix.ShellOption{
		nix.WithPluginInitHook(strings.Join(pluginHooks, "\n")),
		nix.WithProfile(profileDir),
		nix.WithHistoryFile(filepath.Join(d.projectDir, shellHistoryFile)),
		nix.WithProjectDir(d.projectDir),
		nix.WithEnvVariables(env),
		nix.WithPKGConfigDir(d.pluginVirtenvPath()),
		nix.WithShellStartTime(shellStartTime),
	}

	shell, err := nix.DetectShell(opts...)
	if err != nil {
		// Fall back to using a plain Nix shell.
		shell = &nix.Shell{}
	}

	shell.UserInitHook = d.cfg.Shell.InitHook.String()
	return shell.Run(d.nixShellFilePath(), d.nixFlakesFilePath())
}

func (d *Devbox) RunScript(cmdName string, cmdArgs []string) error {
	if featureflag.StrictRun.Disabled() {
		return d.RunScriptInNewNixShell(cmdName)
	}

	if err := d.ensurePackagesAreInstalled(ensure); err != nil {
		return err
	}

	if err := d.writeScriptsToFiles(); err != nil {
		return err
	}

<<<<<<< HEAD
	pluginEnv, err := plugin.Env(d.packages(), d.projectDir)
=======
	env, err := d.computeNixEnv()
>>>>>>> f1b0c6f5
	if err != nil {
		return err
	}

	var cmdWithArgs []string
	if _, ok := d.cfg.Shell.Scripts[cmdName]; ok {
		// it's a script, so replace the command with the script file's path.
		cmdWithArgs = append([]string{d.scriptPath(d.scriptFilename(cmdName))}, cmdArgs...)
	} else {
		// Arbitrary commands should also run the hooks, so we write them to a file as well. However, if the
		// command args include env variable evaluations, then they'll be evaluated _before_ the hooks run,
		// which we don't want. So, one solution is to write the entire command and its arguments into the
		// file itself, but that may not be great if the variables contain sensitive information. Instead,
		// we save the entire command (with args) into the DEVBOX_RUN_CMD var, and then the script evals it.
		err := d.writeScriptFile(arbitraryCmdFilename, d.scriptBody("eval $DEVBOX_RUN_CMD\n"))
		if err != nil {
			return err
		}
		cmdWithArgs = []string{d.scriptPath(d.scriptFilename(arbitraryCmdFilename))}
		env = append(env, fmt.Sprintf("DEVBOX_RUN_CMD=%s", strings.Join(append([]string{cmdName}, cmdArgs...), " ")))
	}

	return nix.RunScript(d.projectDir, strings.Join(cmdWithArgs, " "), env)
}

// RunScriptInNewNixShell implements `devbox run` (from outside a devbox shell) using a nix shell.
// Deprecated: RunScript should be used instead.
func (d *Devbox) RunScriptInNewNixShell(scriptName string) error {
	if err := d.ensurePackagesAreInstalled(ensure); err != nil {
		return err
	}
	fmt.Fprintln(d.writer, "Starting a devbox shell...")

	profileDir, err := d.profilePath()
	if err != nil {
		return err
	}

	script := d.cfg.Shell.Scripts[scriptName]
	if script == nil {
		return usererr.New("unable to find a script with name %s", scriptName)
	}

	pluginHooks, err := plugin.InitHooks(d.packages(), d.projectDir)
	if err != nil {
		return err
	}

	env, err := plugin.Env(d.packages(), d.projectDir)
	if err != nil {
		return err
	}

	opts := []nix.ShellOption{
		nix.WithPluginInitHook(strings.Join(pluginHooks, "\n")),
		nix.WithProfile(profileDir),
		nix.WithHistoryFile(filepath.Join(d.projectDir, shellHistoryFile)),
		nix.WithUserScript(scriptName, script.String()),
		nix.WithProjectDir(d.projectDir),
		nix.WithEnvVariables(env),
		nix.WithPKGConfigDir(d.pluginVirtenvPath()),
	}

	shell, err := nix.DetectShell(opts...)

	if err != nil {
		fmt.Fprint(d.writer, err)
		shell = &nix.Shell{}
	}

	shell.UserInitHook = d.cfg.Shell.InitHook.String()
	return shell.Run(d.nixShellFilePath(), d.nixFlakesFilePath())
}

// TODO: deprecate in favor of RunScript().
func (d *Devbox) RunScriptInShell(scriptName string) error {
	profileDir, err := d.profilePath()
	if err != nil {
		return err
	}

	script := d.cfg.Shell.Scripts[scriptName]
	if script == nil {
		return usererr.New("unable to find a script with name %s", scriptName)
	}

	shell, err := nix.DetectShell(
		nix.WithProfile(profileDir),
		nix.WithHistoryFile(filepath.Join(d.projectDir, shellHistoryFile)),
		nix.WithUserScript(scriptName, script.String()),
		nix.WithProjectDir(d.projectDir),
	)

	if err != nil {
		fmt.Fprint(d.writer, err)
		shell = &nix.Shell{}
	}

	return shell.RunInShell()
}

func (d *Devbox) ListScripts() []string {
	keys := make([]string, len(d.cfg.Shell.Scripts))
	i := 0
	for k := range d.cfg.Shell.Scripts {
		keys[i] = k
		i++
	}
	return keys
}

func (d *Devbox) Exec(cmds ...string) error {
	if err := d.ensurePackagesAreInstalled(ensure); err != nil {
		return err
	}

	profileBinPath, err := d.profileBinPath()
	if err != nil {
		return err
	}

	env, err := plugin.Env(d.packages(), d.projectDir)
	if err != nil {
		return err
	}

	virtenvBinPath := filepath.Join(d.projectDir, plugin.VirtenvBinPath) + ":"

	pathWithProfileBin := fmt.Sprintf("PATH=%s%s:$PATH", virtenvBinPath, profileBinPath)
	cmds = append([]string{pathWithProfileBin}, cmds...)

	nixDir := filepath.Join(d.projectDir, ".devbox/gen/shell.nix")
	return nix.Exec(nixDir, cmds, env)
}

func (d *Devbox) PluginEnv() (string, error) {
	pluginEnvs, err := plugin.Env(d.packages(), d.projectDir)
	if err != nil {
		return "", err
	}
	script := ""
	for _, pluginEnv := range pluginEnvs {
		script += fmt.Sprintf("export %s\n", pluginEnv)
	}
	return script, nil
}

func (d *Devbox) Info(pkg string, markdown bool) error {
	info, hasInfo := nix.PkgInfo(d.cfg.Nixpkgs.Commit, pkg)
	if !hasInfo {
		_, err := fmt.Fprintf(d.writer, "Package %s not found\n", pkg)
		return errors.WithStack(err)
	}
	if _, err := fmt.Fprintf(
		d.writer,
		"%s%s\n",
		lo.Ternary(markdown, "## ", ""),
		info,
	); err != nil {
		return errors.WithStack(err)
	}
	return plugin.PrintReadme(
		pkg,
		d.projectDir,
		d.writer,
		markdown,
	)
}

// generates devcontainer.json and Dockerfile for vscode run-in-container
// and Github Codespaces
func (d *Devbox) GenerateDevcontainer(force bool) error {
	// construct path to devcontainer directory
	devContainerPath := filepath.Join(d.projectDir, ".devcontainer/")
	devContainerJSONPath := filepath.Join(devContainerPath, "devcontainer.json")
	dockerfilePath := filepath.Join(devContainerPath, "Dockerfile")

	// check if devcontainer.json or Dockerfile exist
	filesExist := plansdk.FileExists(devContainerJSONPath) || plansdk.FileExists(dockerfilePath)

	if force || !filesExist {
		// create directory
		err := os.MkdirAll(devContainerPath, os.ModePerm)
		if err != nil {
			return errors.WithStack(err)
		}
		// generate dockerfile
		err = generate.CreateDockerfile(tmplFS, devContainerPath)
		if err != nil {
			return errors.WithStack(err)
		}
		// generate devcontainer.json
		err = generate.CreateDevcontainer(devContainerPath, d.packages())
		if err != nil {
			return errors.WithStack(err)
		}
	} else {
		return usererr.New(
			"Files devcontainer.json or Dockerfile are already present in .devcontainer/. " +
				"Remove the files or use --force to overwrite them.",
		)
	}
	return nil
}

// generates a Dockerfile that replicates the devbox shell
func (d *Devbox) GenerateDockerfile(force bool) error {
	dockerfilePath := filepath.Join(d.projectDir, "Dockerfile")
	// check if Dockerfile doesn't exist
	filesExist := plansdk.FileExists(dockerfilePath)
	if force || !filesExist {
		// generate dockerfile
		err := generate.CreateDockerfile(tmplFS, d.projectDir)
		if err != nil {
			return errors.WithStack(err)
		}
	} else {
		return usererr.New(
			"Dockerfile is already present in the current directory. " +
				"Remove it or use --force to overwrite it.",
		)
	}

	return nil
}

// generates a .envrc file that makes direnv integration convenient
func (d *Devbox) GenerateEnvrc(force bool) error {
	envrcfilePath := filepath.Join(d.projectDir, ".envrc")
	filesExist := fileutil.Exists(envrcfilePath)
	// confirm .envrc doesn't exist and don't overwrite an existing .envrc
	if force || !filesExist {
		// .envrc file creation
		if commandExists("direnv") {
			// prompt for direnv allow
			var result string
			prompt := &survey.Input{
				Message: "Do you want to enable direnv integration for this devbox project? [y/N]",
			}
			err := survey.AskOne(prompt, &result)
			if err != nil {
				return errors.WithStack(err)
			}

			if strings.ToLower(result) == "y" {
				if !filesExist { // don't overwrite an existing .envrc
					err := generate.CreateEnvrc(tmplFS, d.projectDir)
					if err != nil {
						return errors.WithStack(err)
					}
				}
				cmd := exec.Command("direnv", "allow")
				err = cmd.Run()
				if err != nil {
					return errors.WithStack(err)
				}
			}
		}
	} else {
		return usererr.New(
			"A .envrc is already present in the current directory. " +
				"Remove it or use --force to overwrite it.",
		)
	}

	return nil
}

// saveCfg writes the config file to the devbox directory.
func (d *Devbox) saveCfg() error {
	cfgPath := filepath.Join(d.projectDir, configFilename)
	return cuecfg.WriteFile(cfgPath, d.cfg)
}

func (d *Devbox) Services() (plugin.Services, error) {
	return plugin.GetServices(d.packages(), d.projectDir)
}

func (d *Devbox) StartServices(ctx context.Context, serviceNames ...string) error {
	if !IsDevboxShellEnabled() {
		return d.Exec(append([]string{"devbox", "services", "start"}, serviceNames...)...)
	}
<<<<<<< HEAD
	return services.Start(d.packages(), serviceNames, d.projectDir, d.writer)
=======
	return services.Start(ctx, d.cfg.Packages, serviceNames, d.projectDir, d.writer)
>>>>>>> f1b0c6f5
}

func (d *Devbox) StopServices(ctx context.Context, serviceNames ...string) error {
	if !IsDevboxShellEnabled() {
		return d.Exec(append([]string{"devbox", "services", "stop"}, serviceNames...)...)
	}
<<<<<<< HEAD
	return services.Stop(d.packages(), serviceNames, d.projectDir, d.writer)
=======
	return services.Stop(ctx, d.cfg.Packages, serviceNames, d.projectDir, d.writer)
>>>>>>> f1b0c6f5
}

func (d *Devbox) generateShellFiles() error {
	plan, err := d.ShellPlan()
	if err != nil {
		return err
	}
	return generateForShell(d.projectDir, plan, d.pluginManager)
}

// installMode is an enum for helping with ensurePackagesAreInstalled implementation
type installMode string

const (
	install   installMode = "install"
	uninstall installMode = "uninstall"
	ensure    installMode = "ensure"
)

// TODO savil. move to packages.go
func (d *Devbox) ensurePackagesAreInstalled(mode installMode) error {
	if err := d.generateShellFiles(); err != nil {
		return err
	}
	if mode == ensure {
		fmt.Fprintln(d.writer, "Ensuring packages are installed.")
	}

	if featureflag.Flakes.Enabled() {
		if err := d.addPackagesToProfile(mode); err != nil {
			return err
		}

	} else {
		if mode == install || mode == uninstall {
			installingVerb := "Installing"
			if mode == uninstall {
				installingVerb = "Uninstalling"
			}
			_, _ = fmt.Fprintf(d.writer, "%s nix packages.\n", installingVerb)
		}

		// We need to re-install the packages
		if err := d.installNixProfile(); err != nil {
			fmt.Fprintln(d.writer)
			return errors.Wrap(err, "apply Nix derivation")
		}
	}

	return plugin.RemoveInvalidSymlinks(d.projectDir)
}

// TODO savil. move to packages.go
func (d *Devbox) printPackageUpdateMessage(
	mode installMode,
	pkgs []string,
) error {
	verb := "installed"
	var infos []*nix.Info
	for _, pkg := range pkgs {
		info, _ := nix.PkgInfo(d.cfg.Nixpkgs.Commit, pkg)
		infos = append(infos, info)
	}
	if mode == uninstall {
		verb = "removed"
	}

	if len(pkgs) > 0 {

		successMsg := fmt.Sprintf("%s (%s) is now %s.\n", pkgs[0], infos[0], verb)
		if len(pkgs) > 1 {
			pkgsWithVersion := []string{}
			for idx, pkg := range pkgs {
				pkgsWithVersion = append(
					pkgsWithVersion,
					fmt.Sprintf("%s (%s)", pkg, infos[idx]),
				)
			}
			successMsg = fmt.Sprintf(
				"%s are now %s.\n",
				strings.Join(pkgsWithVersion, ", "),
				verb,
			)
		}
		fmt.Fprint(d.writer, successMsg)

		// (Only when in devbox shell) Prompt the user to run hash -r
		// to ensure we refresh the shell hash and load the proper environment.
		if IsDevboxShellEnabled() {
			if err := plugin.PrintEnvUpdateMessage(
				lo.Ternary(mode == install, pkgs, []string{}),
				d.projectDir,
				d.writer,
			); err != nil {
				return err
			}
		}
	} else {
		fmt.Fprintf(d.writer, "No packages %s.\n", verb)
	}
	return nil
}

// computeNixEnv computes the environment (i.e. set of env variables) to be used on
// devbox execution commands (i.e. devbox run, shell). In short, the environment is
// calculated as follows:
// 1. Start with the output of nix print-dev-env
// 2. Allow a limited set of variables (leakedVars) in the host machine to "leak" in (e.g. HOME).
// 3. Include any plugin env vars.
//
// The PATH variable has some special handling. In short:
// 1. Start with the PATH as defined by nix (through nix print-dev-env).
// 2. TODO: Clean the host PATH of any nix paths.
// 3. Append the cleaned host PATH (tradeoff between reproducibility and ease of use).
// 4. Prepend the devbox-managed nix profile path (which is needed to support devbox add inside shell--can we do without it?).
// 5. Prepend the paths of any plugins (tbd whether it's actually needed).
func (d *Devbox) computeNixEnv() ([]string, error) {

	vaf, err := nix.PrintDevEnv(d.nixShellFilePath(), d.nixFlakesFilePath())
	if err != nil {
		return nil, err
	}

	env := map[string]string{}
	for k, v := range vaf.Variables {
		// We only care about "exported" because the var and array types seem to only be used by nix-defined
		// functions that we don't need (like genericBuild). For reference, each type translates to bash as follows:
		// var: export VAR=VAL
		// exported: export VAR=VAL
		// array: declare -a VAR=('VAL1' 'VAL2' )
		if v.Type == "exported" {
			env[k] = v.Value.(string)
		}
	}

	// Overwrite/leak whitelisted vars into nixEnv:
	for name, leak := range leakedVars {
		if leak {
			env[name] = os.Getenv(name)
		}
	}

	// PATH handling.
	pluginVirtenvPath := d.pluginVirtenvPath() // TODO: consider removing this; not being used?
	nixProfilePath, err := d.profileBinPath()
	if err != nil {
		return nil, err
	}
	nixPath := env["PATH"]
	hostPath := os.Getenv("PATH") // TODO: clean the nix paths, after confirming we actually need to do so.

	env["PATH"] = fmt.Sprintf("%s:%s:%s:%s", pluginVirtenvPath, nixProfilePath, nixPath, hostPath)

	envPairs := []string{}
	for k, v := range env {
		envPairs = append(envPairs, fmt.Sprintf("%s=%s", k, v))
	}

	pluginEnv, err := plugin.Env(d.cfg.Packages, d.projectDir)
	if err != nil {
		return nil, err
	}
	envPairs = append(envPairs, pluginEnv...)

	// TODO: add shell-specific vars, including:
	// - NIXPKGS_ALLOW_UNFREE=1 (not needed in run because we don't expect nix calls there)
	// - __ETC_PROFILE_NIX_SOURCED=1 (not needed in run because we don't expect rc files to try to load nix profiles)
	// - HISTFILE (not needed in run because it's non-interactive)
	// - (some of) nix.envToKeep.

	return envPairs, nil
}

// TODO savil. move to packages.go
// installNixProfile installs or uninstalls packages to or from this
// devbox's Nix profile so that it matches what's in development.nix
func (d *Devbox) installNixProfile() (err error) {
	profileDir, err := d.profilePath()
	if err != nil {
		return err
	}

	cmd := exec.Command(
		"nix-env",
		"--profile", profileDir,
		"--install",
		"-f", filepath.Join(d.projectDir, ".devbox/gen/development.nix"),
	)

	cmd.Env = nix.DefaultEnv()
	cmd.Stdout = &nixPackageInstallWriter{d.writer}

	cmd.Stderr = cmd.Stdout

	err = cmd.Run()

	var exitErr *exec.ExitError
	if errors.As(err, &exitErr) {
		return errors.Errorf("running command %s: exit status %d with command stderr: %s",
			cmd, exitErr.ExitCode(), string(exitErr.Stderr))
	}
	if err != nil {
		return errors.Errorf("running command %s: %v", cmd, err)
	}
	return nil
}

// writeScriptsToFiles writes scripts defined in devbox.json into files inside .devbox/gen/scripts.
// Scripts (and hooks) are persisted so that we can easily call them from devbox run (inside or outside shell).
func (d *Devbox) writeScriptsToFiles() error {
	err := os.MkdirAll(filepath.Join(d.projectDir, scriptsDir), 0755) // Ensure directory exists.
	if err != nil {
		return errors.WithStack(err)
	}

	// Read dir contents before writing, so we can clean up later.
	entries, err := os.ReadDir(filepath.Join(d.projectDir, scriptsDir))
	if err != nil {
		return errors.WithStack(err)
	}

	// Write all hooks to a file.
	written := map[string]struct{}{} // set semantics; value is irrelevant
	pluginHooks, err := plugin.InitHooks(d.packages(), d.projectDir)
	if err != nil {
		return errors.WithStack(err)
	}
	hooks := strings.Join(append([]string{d.cfg.Shell.InitHook.String()}, pluginHooks...), "\n\n")
	// always write it, even if there are no hooks, because scripts will source it.
	err = d.writeScriptFile(hooksFilename, hooks)
	if err != nil {
		return errors.WithStack(err)
	}
	written[d.scriptFilename(hooksFilename)] = struct{}{}

	// Write scripts to files.
	for name, body := range d.cfg.Shell.Scripts {
		err = d.writeScriptFile(name, d.scriptBody(body.String()))
		if err != nil {
			return errors.WithStack(err)
		}
		written[d.scriptFilename(name)] = struct{}{}
	}

	// Delete any files that weren't written just now.
	for _, entry := range entries {
		if _, ok := written[entry.Name()]; !ok && !entry.IsDir() {
			err := os.Remove(d.scriptPath(entry.Name()))
			if err != nil {
				debug.Log("failed to clean up script file %s, error = %s", entry.Name(), err) // no need to fail run
			}
		}
	}

	return nil
}

func (d *Devbox) writeScriptFile(name string, body string) (err error) {
	script, err := os.Create(d.scriptPath(d.scriptFilename(name)))
	if err != nil {
		return errors.WithStack(err)
	}
	defer func() {
		cerr := script.Close()
		if err == nil {
			err = cerr
		}
	}()
	err = script.Chmod(0755)
	if err != nil {
		return errors.WithStack(err)
	}
	_, err = script.WriteString(body)
	return errors.WithStack(err)
}

func (d *Devbox) scriptPath(filename string) string {
	return filepath.Join(d.projectDir, scriptsDir, filename)
}

func (d *Devbox) scriptFilename(scriptName string) string {
	return scriptName + ".sh"
}

func (d *Devbox) scriptBody(body string) string {
	return fmt.Sprintf(". %s\n\n%s", d.scriptPath(d.scriptFilename(hooksFilename)), body)
}

func (d *Devbox) nixShellFilePath() string {
	return filepath.Join(d.projectDir, ".devbox/gen/shell.nix")
}

func (d *Devbox) nixFlakesFilePath() string {
	return filepath.Join(d.projectDir, ".devbox/gen/flake/flake.nix")
}

<<<<<<< HEAD
func (d *Devbox) packages() []string {
	return d.cfg.Packages(d.writer)
=======
func (d *Devbox) pluginVirtenvPath() string {
	return filepath.Join(d.projectDir, plugin.VirtenvBinPath)
>>>>>>> f1b0c6f5
}

// Move to a utility package?
func IsDevboxShellEnabled() bool {
	inDevboxShell, err := strconv.ParseBool(os.Getenv("DEVBOX_SHELL_ENABLED"))
	if err != nil {
		return false
	}
	return inDevboxShell
}

func commandExists(command string) bool {
	_, err := exec.LookPath(command)
	return err == nil
}

// leakedVars contains a list of variables that, if set in the host, will be copied
// to the environment of devbox run/shell. If they're NOT set in the host, they will be set
// to an empty value.
// NOTE: we want to keep this list AS SMALL AS POSSIBLE. The longer this list, the less "pure"
// (and therefore, reproducible) devbox becomes.
// TODO: allow user to specify more vars to leak, in order to make development easier.
var leakedVars = map[string]bool{
	"HOME": true, // Without this, HOME is set to /homeless-shelter and most programs fail.

	// Where to write temporary files. nix print-dev-env sets these to an unwriteable path,
	// so we override that here with whatever the host has set.
	"TMP":     true,
	"TEMP":    true,
	"TMPDIR":  true,
	"TEMPDIR": true,
}<|MERGE_RESOLUTION|>--- conflicted
+++ resolved
@@ -289,11 +289,7 @@
 		return err
 	}
 
-<<<<<<< HEAD
-	pluginEnv, err := plugin.Env(d.packages(), d.projectDir)
-=======
 	env, err := d.computeNixEnv()
->>>>>>> f1b0c6f5
 	if err != nil {
 		return err
 	}
@@ -576,22 +572,14 @@
 	if !IsDevboxShellEnabled() {
 		return d.Exec(append([]string{"devbox", "services", "start"}, serviceNames...)...)
 	}
-<<<<<<< HEAD
-	return services.Start(d.packages(), serviceNames, d.projectDir, d.writer)
-=======
-	return services.Start(ctx, d.cfg.Packages, serviceNames, d.projectDir, d.writer)
->>>>>>> f1b0c6f5
+	return services.Start(ctx, d.packages(), serviceNames, d.projectDir, d.writer)
 }
 
 func (d *Devbox) StopServices(ctx context.Context, serviceNames ...string) error {
 	if !IsDevboxShellEnabled() {
 		return d.Exec(append([]string{"devbox", "services", "stop"}, serviceNames...)...)
 	}
-<<<<<<< HEAD
-	return services.Stop(d.packages(), serviceNames, d.projectDir, d.writer)
-=======
-	return services.Stop(ctx, d.cfg.Packages, serviceNames, d.projectDir, d.writer)
->>>>>>> f1b0c6f5
+	return services.Stop(ctx, d.packages(), serviceNames, d.projectDir, d.writer)
 }
 
 func (d *Devbox) generateShellFiles() error {
@@ -750,7 +738,7 @@
 		envPairs = append(envPairs, fmt.Sprintf("%s=%s", k, v))
 	}
 
-	pluginEnv, err := plugin.Env(d.cfg.Packages, d.projectDir)
+	pluginEnv, err := plugin.Env(d.packages(), d.projectDir)
 	if err != nil {
 		return nil, err
 	}
@@ -888,13 +876,12 @@
 	return filepath.Join(d.projectDir, ".devbox/gen/flake/flake.nix")
 }
 
-<<<<<<< HEAD
 func (d *Devbox) packages() []string {
 	return d.cfg.Packages(d.writer)
-=======
+}
+
 func (d *Devbox) pluginVirtenvPath() string {
 	return filepath.Join(d.projectDir, plugin.VirtenvBinPath)
->>>>>>> f1b0c6f5
 }
 
 // Move to a utility package?
