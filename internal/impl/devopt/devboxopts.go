--- conflicted
+++ resolved
@@ -5,19 +5,11 @@
 )
 
 type Opts struct {
-<<<<<<< HEAD
-	AllowInsecureAdds bool
-	Dir               string
-	Env               map[string]string
-	Pure              bool
-	IgnoreWarnings    bool
-	Writer            io.Writer
-=======
 	AllowInsecureAdds        bool
 	Dir                      string
+	Env                      map[string]string
 	Pure                     bool
 	IgnoreWarnings           bool
 	CustomProcessComposeFile string
 	Writer                   io.Writer
->>>>>>> f70eb1e7
 }