--- conflicted
+++ resolved
@@ -60,8 +60,7 @@
 		}
 	}
 
-<<<<<<< HEAD
-	for _, pkg := range plan.DevPackages {
+	for _, pkg := range d.packages() {
 		if err := d.pluginManager.Create(d.writer, pkg, d.projectDir); err != nil {
 			return err
 		}
@@ -72,10 +71,6 @@
 			return err
 		}
 		if err := d.lockfile.Add(includes); err != nil {
-=======
-	for _, pkg := range d.packages() {
-		if err := d.pluginManager.CreateFilesAndShowReadme(d.writer, pkg, d.projectDir); err != nil {
->>>>>>> 1b0358cd
 			return err
 		}
 	}
