--- conflicted
+++ resolved
@@ -7,13 +7,9 @@
 	"fmt"
 	"os"
 	"path/filepath"
-<<<<<<< HEAD
-
-=======
 	"strings"
 
 	"github.com/fatih/color"
->>>>>>> f1b0c6f5
 	"github.com/pkg/errors"
 	"github.com/samber/lo"
 	"go.jetpack.io/devbox/internal/nix"
@@ -40,11 +36,7 @@
 			added = append(added, pkg)
 		}
 	}
-<<<<<<< HEAD
-	d.cfg.RawPackages = lo.Uniq(append(d.cfg.RawPackages, pkgs...))
-=======
-	d.cfg.Packages = lo.Uniq(append(d.cfg.Packages, added...))
->>>>>>> f1b0c6f5
+	d.cfg.RawPackages = lo.Uniq(append(d.cfg.RawPackages, added...))
 	return d.saveCfg()
 }
 
@@ -53,7 +45,7 @@
 	if err != nil {
 		return err
 	}
-	if _, missing := lo.Difference(d.cfg.Packages, pkgs); len(missing) > 0 {
+	if _, missing := lo.Difference(d.cfg.RawPackages, pkgs); len(missing) > 0 {
 		fmt.Fprintf(
 			d.writer,
 			"%s the following packages were not found in your global devbox.json: %s\n",
@@ -62,7 +54,7 @@
 		)
 	}
 	var removed []string
-	for _, pkg := range lo.Intersect(d.cfg.Packages, pkgs) {
+	for _, pkg := range lo.Intersect(d.cfg.RawPackages, pkgs) {
 		if err := nix.ProfileRemove(profilePath, plansdk.DefaultNixpkgsCommit, pkg); err != nil {
 			fmt.Fprintf(d.writer, "Error removing %s: %s", pkg, err)
 		} else {
@@ -70,11 +62,7 @@
 			removed = append(removed, pkg)
 		}
 	}
-<<<<<<< HEAD
-	d.cfg.RawPackages, _ = lo.Difference(d.cfg.RawPackages, pkgs)
-=======
-	d.cfg.Packages, _ = lo.Difference(d.cfg.Packages, removed)
->>>>>>> f1b0c6f5
+	d.cfg.RawPackages, _ = lo.Difference(d.cfg.RawPackages, removed)
 	return d.saveCfg()
 }
 
@@ -85,8 +73,6 @@
 	return nil
 }
 
-<<<<<<< HEAD
-=======
 func globalProfilePath() (string, error) {
 	configPath, err := GlobalConfigPath()
 	if err != nil {
@@ -97,7 +83,6 @@
 	return filepath.Join(nixDirPath, "profile"), nil
 }
 
->>>>>>> f1b0c6f5
 func GlobalConfigPath() (string, error) {
 	home, err := os.UserHomeDir()
 	if err != nil {
