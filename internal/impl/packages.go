--- conflicted
+++ resolved
@@ -21,10 +21,7 @@
 
 // packages.go has functions for adding, removing and getting info about nix packages
 
-<<<<<<< HEAD
-=======
 // Add adds the `pkgs` to the config (i.e. devbox.json) and nix profile for this devbox project
->>>>>>> 9b371c4f
 func (d *Devbox) Add(pkgs ...string) error {
 	original := d.cfg.RawPackages
 	// Check packages are valid before adding.
@@ -77,13 +74,9 @@
 	return d.printPackageUpdateMessage(install, pkgs)
 }
 
-<<<<<<< HEAD
-func (d *Devbox) Remove(pkgs ...string) error {
-=======
 // Remove removes the `pkgs` from the config (i.e. devbox.json) and nix profile for this devbox project
 func (d *Devbox) Remove(pkgs ...string) error {
 
->>>>>>> 9b371c4f
 	// First, save which packages are being uninstalled. Do this before we modify d.cfg.RawPackages below.
 	uninstalledPackages := lo.Intersect(d.cfg.RawPackages, pkgs)
 
@@ -116,8 +109,6 @@
 	return d.printPackageUpdateMessage(uninstall, uninstalledPackages)
 }
 
-<<<<<<< HEAD
-=======
 // installMode is an enum for helping with ensurePackagesAreInstalled implementation
 type installMode string
 
@@ -247,7 +238,6 @@
 	return nil
 }
 
->>>>>>> 9b371c4f
 func (d *Devbox) profilePath() (string, error) {
 	absPath := filepath.Join(d.projectDir, nix.ProfilePath)
 
@@ -419,115 +409,6 @@
 	return "6" // Anything higher than 5 (default) would be correct
 }
 
-func (d *Devbox) printPackageUpdateMessage(mode installMode, pkgs []string) error {
-	verb := "installed"
-	var infos []*nix.Info
-	for _, pkg := range pkgs {
-		info, _ := nix.PkgInfo(d.cfg.Nixpkgs.Commit, pkg)
-		infos = append(infos, info)
-	}
-	if mode == uninstall {
-		verb = "removed"
-	}
-
-	if len(pkgs) > 0 {
-		successMsg := fmt.Sprintf("%s (%s) is now %s.\n", pkgs[0], infos[0], verb)
-		if len(pkgs) > 1 {
-			pkgsWithVersion := []string{}
-			for idx, pkg := range pkgs {
-				pkgsWithVersion = append(
-					pkgsWithVersion,
-					fmt.Sprintf("%s (%s)", pkg, infos[idx]),
-				)
-			}
-			successMsg = fmt.Sprintf(
-				"%s are now %s.\n",
-				strings.Join(pkgsWithVersion, ", "),
-				verb,
-			)
-		}
-		fmt.Fprint(d.writer, successMsg)
-
-		// (Only when in devbox shell) Prompt the user to run hash -r
-		// to ensure we refresh the shell hash and load the proper environment.
-		if IsDevboxShellEnabled() {
-			if err := plugin.PrintEnvUpdateMessage(
-				lo.Ternary(mode == install, pkgs, []string{}),
-				d.projectDir,
-				d.writer,
-			); err != nil {
-				return err
-			}
-		}
-	} else {
-		fmt.Fprintf(d.writer, "No packages %s.\n", verb)
-	}
-	return nil
-}
-
-// installNixProfile installs or uninstalls packages to or from this
-// devbox's Nix profile so that it matches what's in development.nix
-func (d *Devbox) installNixProfile() error {
-	profileDir, err := d.profilePath()
-	if err != nil {
-		return err
-	}
-
-	cmd := exec.Command(
-		"nix-env",
-		"--profile", profileDir,
-		"--install",
-		"-f", filepath.Join(d.projectDir, ".devbox/gen/development.nix"),
-	)
-
-	cmd.Env = nix.DefaultEnv()
-	cmd.Stdout = &nix.PackageInstallWriter{Writer: d.writer}
-	cmd.Stderr = cmd.Stdout
-
-	err = cmd.Run()
-
-	var exitErr *exec.ExitError
-	if errors.As(err, &exitErr) {
-		return errors.Errorf("running command %s: exit status %d with command stderr: %s",
-			cmd, exitErr.ExitCode(), string(exitErr.Stderr))
-	}
-	if err != nil {
-		return errors.Errorf("running command %s: %v", cmd, err)
-	}
-	return nil
-}
-
-func (d *Devbox) ensurePackagesAreInstalled(mode installMode) error {
-	if err := d.generateShellFiles(); err != nil {
-		return err
-	}
-	if mode == ensure {
-		fmt.Fprintln(d.writer, "Ensuring packages are installed.")
-	}
-
-	if featureflag.Flakes.Enabled() {
-		if err := d.addPackagesToProfile(mode); err != nil {
-			return err
-		}
-	} else {
-		if mode == install || mode == uninstall {
-			installingVerb := "Installing"
-			if mode == uninstall {
-				installingVerb = "Uninstalling"
-			}
-			_, _ = fmt.Fprintf(d.writer, "%s nix packages.\n", installingVerb)
-		}
-
-		// We need to re-install the packages
-		if err := d.installNixProfile(); err != nil {
-			fmt.Fprintln(d.writer)
-			return errors.Wrap(err, "apply Nix derivation")
-		}
-	}
-
-	return plugin.RemoveInvalidSymlinks(d.projectDir)
-}
-
 var resetCheckDone = false
 
 // resetProfileDirForFlakes ensures the profileDir directory is cleared of old
