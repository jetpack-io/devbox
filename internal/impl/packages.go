// Copyright 2023 Jetpack Technologies Inc and contributors. All rights reserved.
// Use of this source code is governed by the license in the LICENSE file.

package impl

import (
	"context"
	"fmt"
	"io/fs"
	"os"
	"os/exec"
	"path/filepath"
	"runtime/trace"
	"slices"
	"strings"

	"github.com/pkg/errors"
	"github.com/samber/lo"
	"go.jetpack.io/devbox/internal/devpkg"
	"go.jetpack.io/devbox/internal/nix/nixprofile"
	"go.jetpack.io/devbox/internal/shellgen"

	"go.jetpack.io/devbox/internal/boxcli/usererr"
	"go.jetpack.io/devbox/internal/debug"
	"go.jetpack.io/devbox/internal/nix"
	"go.jetpack.io/devbox/internal/plugin"
	"go.jetpack.io/devbox/internal/ux"
	"go.jetpack.io/devbox/internal/wrapnix"
)

// packages.go has functions for adding, removing and getting info about nix
// packages

// Add adds the `pkgs` to the config (i.e. devbox.json) and nix profile for this
// devbox project
// nolint:revive // warns about cognitive complexity
func (d *Devbox) Add(ctx context.Context, platforms, excludePlatforms []string, pkgsNames ...string) error {
	ctx, task := trace.NewTask(ctx, "devboxAdd")
	defer task.End()

	// Only add packages that are not already in config. If same canonical exists,
	// replace it.
	pkgs := devpkg.PackageFromStrings(lo.Uniq(pkgsNames), d.lockfile)

	// addedPackageNames keeps track of the possibly transformed (versioned)
	// names of added packages (even if they are already in config). We use this
	// to know the exact name to mark as allowed insecure later on.
	addedPackageNames := []string{}
	existingPackageNames := d.PackageNames()
	for _, pkg := range pkgs {
		// If exact versioned package is already in the config, we can skip the
		// next loop that only deals with newPackages.
		if slices.Contains(existingPackageNames, pkg.Versioned()) {
			// But we still need to add to addedPackageNames. See its comment.
			addedPackageNames = append(addedPackageNames, pkg.Versioned())
			continue
		}

		// On the other hand, if there's a package with same canonical name, replace
		// it. Ignore error (which is either missing or more than one). We search by
		// CanonicalName so any legacy or versioned packages will be removed if they
		// match.
		found, _ := d.findPackageByName(pkg.CanonicalName())
		if found != nil {
			if err := d.Remove(ctx, found.Raw); err != nil {
				return err
			}
		}

		// validate that the versioned package exists in the search endpoint.
		// if not, fallback to legacy vanilla nix.
		versionedPkg := devpkg.PackageFromString(pkg.Versioned(), d.lockfile)

		packageNameForConfig := pkg.Raw
		ok, err := versionedPkg.ValidateExists()
		if (err == nil && ok) || errors.Is(err, devpkg.ErrCannotBuildPackageOnSystem) {
			// Only use versioned if it exists in search. We can disregard the error
			// about not building on the current system, since user's can continue
			// via --exclude-platform flag.
			packageNameForConfig = pkg.Versioned()
		} else if !versionedPkg.IsDevboxPackage() {
			// This means it didn't validate and we don't want to fallback to legacy
			// Just propagate the error.
			return err
		} else if _, err := nix.Search(d.lockfile.LegacyNixpkgsPath(pkg.Raw)); err != nil {
			// This means it looked like a devbox package or attribute path, but we
			// could not find it in search or in the legacy nixpkgs path.
			return usererr.New("Package %s not found", pkg.Raw)
		}

		d.cfg.Packages.Add(packageNameForConfig)
		addedPackageNames = append(addedPackageNames, packageNameForConfig)
	}

	for _, pkg := range addedPackageNames {
		if err := d.cfg.Packages.AddPlatforms(pkg, platforms); err != nil {
			return err
		}
		if err := d.cfg.Packages.ExcludePlatforms(pkg, excludePlatforms); err != nil {
			return err
		}
	}

	// Resolving here ensures we allow insecure before running ensurePackagesAreInstalled
	// which will call print-dev-env. Resolving does not save the lockfile, we
	// save at the end when everything has succeeded.
	if d.allowInsecureAdds {
		for _, name := range addedPackageNames {
			p, err := d.lockfile.Resolve(name)
			if err != nil {
				return err
			}
			p.AllowInsecure = true
		}
	}

	if err := d.ensurePackagesAreInstalled(ctx, install); err != nil {
		return usererr.WithUserMessage(err, "There was an error installing nix packages")
	}

	if err := d.saveCfg(); err != nil {
		return err
	}

	for _, input := range pkgs {
		if readme, err := plugin.Readme(
			ctx,
			input,
			d.projectDir,
			false /*markdown*/); err != nil {
			return err
		} else if readme != "" {
			fmt.Fprintf(d.stderr, "%s\n", readme)
		}
	}

	return d.lockfile.Save()
}

// Remove removes the `pkgs` from the config (i.e. devbox.json) and nix profile
// for this devbox project
func (d *Devbox) Remove(ctx context.Context, pkgs ...string) error {
	ctx, task := trace.NewTask(ctx, "devboxRemove")
	defer task.End()

	packagesToUninstall := []string{}
	missingPkgs := []string{}
	for _, pkg := range lo.Uniq(pkgs) {
		found, _ := d.findPackageByName(pkg)
		if found != nil {
			packagesToUninstall = append(packagesToUninstall, found.Raw)
			d.cfg.Packages.Remove(found.Raw)
		} else {
			missingPkgs = append(missingPkgs, pkg)
		}
	}

	if len(missingPkgs) > 0 {
		ux.Fwarning(
			d.stderr,
			"the following packages were not found in your devbox.json: %s\n",
			strings.Join(missingPkgs, ", "),
		)
	}

	if err := plugin.Remove(d.projectDir, packagesToUninstall); err != nil {
		return err
	}

	if err := d.removePackagesFromProfile(ctx, packagesToUninstall); err != nil {
		return err
	}

	if err := d.ensurePackagesAreInstalled(ctx, uninstall); err != nil {
		return err
	}

	if err := d.lockfile.Remove(packagesToUninstall...); err != nil {
		return err
	}

	return d.saveCfg()
}

// installMode is an enum for helping with ensurePackagesAreInstalled implementation
type installMode string

const (
	install   installMode = "install"
	uninstall installMode = "uninstall"
	ensure    installMode = "ensure"
)

// ensurePackagesAreInstalled ensures that the nix profile has the packages specified
// in the config (devbox.json). The `mode` is used for user messaging to explain
// what operations are happening, because this function may take time to execute.
func (d *Devbox) ensurePackagesAreInstalled(ctx context.Context, mode installMode) error {
	defer trace.StartRegion(ctx, "ensurePackages").End()
	defer debug.FunctionTimer().End()

	if upToDate, err := d.lockfile.IsUpToDateAndInstalled(); err != nil || upToDate {
		return err
	}

	if mode == ensure {
		fmt.Fprintln(d.stderr, "Ensuring packages are installed.")
	}

	// Create plugin directories first because packages might need them
	for _, pkg := range d.InstallablePackages() {
		if err := d.PluginManager().Create(pkg); err != nil {
			return err
		}
	}

	if err := d.syncPackagesToProfile(ctx, mode); err != nil {
		return err
	}

	if err := shellgen.GenerateForPrintEnv(ctx, d); err != nil {
		return err
	}

	if err := plugin.RemoveInvalidSymlinks(d.projectDir); err != nil {
		return err
	}

	// Force print-dev-env cache to be recomputed.
<<<<<<< HEAD
	nixEnv, err := d.computeNixEnv(ctx, false /*use cache*/)
	if err != nil {
=======
	// We may be able to remove this after improving cache hits.
	fmt.Fprintf(d.stderr, "Recomputing the devbox environment.\n")
	if _, err := d.computeNixEnv(ctx, false /*use cache*/); err != nil {
>>>>>>> e008f3b1
		return err
	}

	// Ensure we clean out packages that are no longer needed.
	d.lockfile.Tidy()

	nixBins, err := d.nixBins(ctx, nixEnv)
	if err != nil {
		return err
	}

	if err := wrapnix.CreateWrappers(ctx, wrapnix.CreateWrappersArgs{
		NixBins:         nixBins,
		ProjectDir:      d.projectDir,
		ShellEnvHash:    nixEnv[d.shellEnvHashKey()],
		ShellEnvHashKey: d.shellEnvHashKey(),
	}); err != nil {
		return err
	}

	// Update lockfile with new packages that are not to be installed
	for _, pkg := range d.configPackages() {
		if err := pkg.EnsureUninstallableIsInLockfile(); err != nil {
			return err
		}
	}

	return d.lockfile.Save()
}

func (d *Devbox) profilePath() (string, error) {
	absPath := filepath.Join(d.projectDir, nix.ProfilePath)

	if err := resetProfileDirForFlakes(absPath); err != nil {
		debug.Log("ERROR: resetProfileDirForFlakes error: %v\n", err)
	}

	return absPath, errors.WithStack(os.MkdirAll(filepath.Dir(absPath), 0o755))
}

// syncPackagesToProfile ensures that all packages in devbox.json exist in the nix profile,
// and no more.
func (d *Devbox) syncPackagesToProfile(ctx context.Context, mode installMode) error {
	defer debug.FunctionTimer().End()
	// TODO: we can probably merge these two operations to be faster and minimize chances of
	// the devbox.json and nix profile falling out of sync.
	if err := d.addPackagesToProfile(ctx, mode); err != nil {
		return err
	}

	return d.tidyProfile(ctx)
}

// addPackagesToProfile inspects the packages in devbox.json, checks which of them
// are missing from the nix profile, and then installs each package individually into the
// nix profile.
func (d *Devbox) addPackagesToProfile(ctx context.Context, mode installMode) error {
	defer trace.StartRegion(ctx, "addNixProfilePkgs").End()

	if mode == uninstall {
		return nil
	}

	pkgs, err := d.pendingPackagesForInstallation(ctx)
	if err != nil {
		return err
	}

	if len(pkgs) == 0 {
		return nil
	}

	// If packages are in profile but nixpkgs has been purged, the experience
	// will be poor when we try to run print-dev-env. So we ensure nixpkgs is
	// prefetched for all relevant packages (those not in binary cache).
	if err := devpkg.EnsureNixpkgsPrefetched(ctx, d.stderr, pkgs); err != nil {
		return err
	}

	var msg string
	if len(pkgs) == 1 {
		msg = fmt.Sprintf("Installing package: %s.", pkgs[0])
	} else {
		pkgNames := lo.Map(pkgs, func(p *devpkg.Package, _ int) string { return p.Raw })
		msg = fmt.Sprintf("Installing %d packages: %s.", len(pkgs), strings.Join(pkgNames, ", "))
	}
	fmt.Fprintf(d.stderr, "\n%s\n\n", msg)

	profileDir, err := d.profilePath()
	if err != nil {
		return err
	}

	total := len(pkgs)
	for idx, pkg := range pkgs {
		stepNum := idx + 1

		stepMsg := fmt.Sprintf("[%d/%d] %s", stepNum, total, pkg)

		if err := nixprofile.ProfileInstall(ctx, &nixprofile.ProfileInstallArgs{
			CustomStepMessage: stepMsg,
			Lockfile:          d.lockfile,
			Package:           pkg.Raw,
			ProfilePath:       profileDir,
			Writer:            d.stderr,
		}); err != nil {
			return err
		}
	}

	return nil
}

func (d *Devbox) removePackagesFromProfile(ctx context.Context, pkgs []string) error {
	defer trace.StartRegion(ctx, "removeNixProfilePkgs").End()

	profileDir, err := d.profilePath()
	if err != nil {
		return err
	}

	for _, pkg := range devpkg.PackageFromStrings(pkgs, d.lockfile) {
		index, err := nixprofile.ProfileListIndex(&nixprofile.ProfileListIndexArgs{
			Lockfile:   d.lockfile,
			Writer:     d.stderr,
			Package:    pkg,
			ProfileDir: profileDir,
		})
		if err != nil {
			debug.Log(
				"Info: Package %s not found in nix profile. Skipping removing from profile.\n",
				pkg.Raw,
			)
			continue
		}

		// TODO: unify this with nix.ProfileRemove
		cmd := exec.Command("nix", "profile", "remove",
			"--profile", profileDir,
			fmt.Sprintf("%d", index),
		)
		cmd.Args = append(cmd.Args, nix.ExperimentalFlags()...)
		cmd.Stdout = d.stderr
		cmd.Stderr = d.stderr
		err = cmd.Run()
		if err != nil {
			return err
		}
	}
	return nil
}

// tidyProfile removes any packages in the nix profile that are not in devbox.json.
func (d *Devbox) tidyProfile(ctx context.Context) error {
	defer trace.StartRegion(ctx, "tidyProfile").End()

	extras, err := d.extraPackagesInProfile(ctx)
	if err != nil {
		return err
	}

	profileDir, err := d.profilePath()
	if err != nil {
		return err
	}

	// Remove by index to avoid comparing nix.ProfileListItem <> nix.Inputs again.
	return nixprofile.ProfileRemoveItems(profileDir, extras)
}

// pendingPackagesForInstallation returns a list of packages that are in
// devbox.json or global devbox.json but are not yet installed in the nix
// profile. It maintains the order of packages as specified by
// Devbox.AllPackages() (higher priority first)
func (d *Devbox) pendingPackagesForInstallation(ctx context.Context) ([]*devpkg.Package, error) {
	defer trace.StartRegion(ctx, "pendingPackages").End()

	profileDir, err := d.profilePath()
	if err != nil {
		return nil, err
	}

	pending := []*devpkg.Package{}
	items, err := nixprofile.ProfileListItems(d.stderr, profileDir)
	if err != nil {
		return nil, err
	}
	packages, err := d.AllInstallablePackages()
	if err != nil {
		return nil, err
	}
	for _, pkg := range packages {
		_, err := nixprofile.ProfileListIndex(&nixprofile.ProfileListIndexArgs{
			Items:      items,
			Lockfile:   d.lockfile,
			Writer:     d.stderr,
			Package:    pkg,
			ProfileDir: profileDir,
		})
		if err != nil {
			if !errors.Is(err, nix.ErrPackageNotFound) {
				return nil, err
			}
			pending = append(pending, pkg)
		}
	}
	return pending, nil
}

// extraPackagesInProfile returns a list of packages that are in the nix profile,
// but are NOT in devbox.json or global devbox.json.
//
// NOTE: as an optimization, this implementation assumes that all packages in
// devbox.json have already been added to the nix profile.
func (d *Devbox) extraPackagesInProfile(ctx context.Context) ([]*nixprofile.NixProfileListItem, error) {
	defer trace.StartRegion(ctx, "extraPackagesInProfile").End()

	profileDir, err := d.profilePath()
	if err != nil {
		return nil, err
	}

	profileItems, err := nixprofile.ProfileListItems(d.stderr, profileDir)
	if err != nil {
		return nil, err
	}
	packages, err := d.AllInstallablePackages()
	if err != nil {
		return nil, err
	}

	if len(packages) == len(profileItems) {
		// Optimization: skip comparison if number of packages are the same. This only works
		// because we assume that all packages in `devbox.json` have just been added to the
		// profile.
		return nil, nil
	}

	extras := []*nixprofile.NixProfileListItem{}
	// Note: because nix.Input uses memoization when normalizing attribute paths (slow operation),
	// and since we're reusing the Input objects, this O(n*m) loop becomes O(n+m) wrt the slow operation.
outer:
	for _, item := range profileItems {
		for _, pkg := range packages {
			if item.Matches(pkg, d.lockfile) {
				continue outer
			}
		}
		extras = append(extras, item)
	}

	return extras, nil
}

var resetCheckDone = false

// resetProfileDirForFlakes ensures the profileDir directory is cleared of old
// state if the Flakes feature has been changed, from the previous execution of a devbox command.
func resetProfileDirForFlakes(profileDir string) (err error) {
	if resetCheckDone {
		return nil
	}
	defer func() {
		if err == nil {
			resetCheckDone = true
		}
	}()

	dir, err := filepath.EvalSymlinks(profileDir)
	if errors.Is(err, fs.ErrNotExist) {
		return nil
	}
	if err != nil {
		return errors.WithStack(err)
	}

	// older nix profiles have a manifest.nix file present
	_, err = os.Stat(filepath.Join(dir, "manifest.nix"))
	if errors.Is(err, fs.ErrNotExist) {
		return nil
	}
	if err != nil {
		return errors.WithStack(err)
	}

	return errors.WithStack(os.Remove(profileDir))
}<|MERGE_RESOLUTION|>--- conflicted
+++ resolved
@@ -225,15 +225,10 @@
 		return err
 	}
 
+	fmt.Fprintf(d.stderr, "Recomputing the devbox environment.\n")
 	// Force print-dev-env cache to be recomputed.
-<<<<<<< HEAD
 	nixEnv, err := d.computeNixEnv(ctx, false /*use cache*/)
 	if err != nil {
-=======
-	// We may be able to remove this after improving cache hits.
-	fmt.Fprintf(d.stderr, "Recomputing the devbox environment.\n")
-	if _, err := d.computeNixEnv(ctx, false /*use cache*/); err != nil {
->>>>>>> e008f3b1
 		return err
 	}
 
