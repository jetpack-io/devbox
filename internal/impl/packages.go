package impl

import (
	"context"
	"fmt"
	"io/fs"
	"os"
	"os/exec"
	"path/filepath"
	"runtime/trace"
	"strings"

	"github.com/fatih/color"
	"github.com/pkg/errors"
	"github.com/samber/lo"
	"golang.org/x/exp/slices"

	"go.jetpack.io/devbox/internal/debug"
	"go.jetpack.io/devbox/internal/lock"
	"go.jetpack.io/devbox/internal/nix"
	"go.jetpack.io/devbox/internal/plugin"
	"go.jetpack.io/devbox/internal/ux"
	"go.jetpack.io/devbox/internal/wrapnix"
)

// packages.go has functions for adding, removing and getting info about nix packages

// Add adds the `pkgs` to the config (i.e. devbox.json) and nix profile for this devbox project
func (d *Devbox) Add(ctx context.Context, pkgs ...string) error {
	ctx, task := trace.NewTask(ctx, "devboxAdd")
	defer task.End()

	pkgs = lo.Uniq(pkgs)

<<<<<<< HEAD
	original := d.cfg.RawPackages
=======
	pkgs, err := searcher.GenLockedReferences(pkgs)
	if err != nil {
		return err
	}

	original := d.cfg.Packages
>>>>>>> 13ef39ad
	// Check packages are valid before adding.
	for _, pkg := range pkgs {
		ok, err := nix.PkgExists(d.cfg.Nixpkgs.Commit, pkg, d.lockfile)
		if err != nil {
			return err
		}
		if !ok {
			return errors.WithMessage(nix.ErrPackageNotFound, pkg)
		}
	}

	// Add to Packages of the config only if it's not already there
	for _, pkg := range pkgs {
		if slices.Contains(d.cfg.Packages, pkg) {
			continue
		}
		d.cfg.Packages = append(d.cfg.Packages, pkg)
	}
	if err := d.saveCfg(); err != nil {
		return err
	}

	d.pluginManager.ApplyOptions(plugin.WithAddMode())
	if err := d.ensurePackagesAreInstalled(ctx, install); err != nil {
		// if installation fails, revert devbox.json
		// This is not perfect because there may be more than 1 package being
		// installed and we don't know which one failed. But it's better than
		// blindly add all packages.
		color.New(color.FgRed).Fprintf(
			d.writer,
			"There was an error installing nix packages: %v. "+
				"Packages were not added to devbox.json\n",
			strings.Join(pkgs, ", "),
		)
		d.cfg.Packages = original
		_ = d.saveCfg() // ignore error to ensure we return the original error
		return err
	}

	for _, pkg := range pkgs {
		if err := plugin.PrintReadme(
			pkg,
			d.projectDir,
			d.writer,
			false, /*markdown*/
		); err != nil {
			return err
		}
	}

	if err := d.lockfile.Add(pkgs...); err != nil {
		return err
	}

	return wrapnix.CreateWrappers(ctx, d)
}

// Remove removes the `pkgs` from the config (i.e. devbox.json) and nix profile for this devbox project
func (d *Devbox) Remove(ctx context.Context, pkgs ...string) error {
	ctx, task := trace.NewTask(ctx, "devboxRemove")
	defer task.End()

	pkgs = lo.Uniq(pkgs)

	// First, save which packages are being uninstalled. Do this before we modify d.cfg.RawPackages below.
	uninstalledPackages := lo.Intersect(d.cfg.Packages, pkgs)
	remainingPkgs, missingPkgs := lo.Difference(d.cfg.Packages, pkgs)
	if len(missingPkgs) > 0 {
		ux.Fwarning(
			d.writer,
			"the following packages were not found in your devbox.json: %s\n",
			strings.Join(missingPkgs, ", "),
		)
	}
	d.cfg.Packages = remainingPkgs
	if err := d.saveCfg(); err != nil {
		return err
	}

	if err := plugin.Remove(d.projectDir, uninstalledPackages); err != nil {
		return err
	}

	if err := d.removePackagesFromProfile(ctx, uninstalledPackages); err != nil {
		return err
	}

	if err := d.ensurePackagesAreInstalled(ctx, uninstall); err != nil {
		return err
	}

	if err := d.lockfile.Remove(uninstalledPackages...); err != nil {
		return err
	}

	return wrapnix.CreateWrappers(ctx, d)
}

// installMode is an enum for helping with ensurePackagesAreInstalled implementation
type installMode string

const (
	install   installMode = "install"
	uninstall installMode = "uninstall"
	ensure    installMode = "ensure"
)

// ensurePackagesAreInstalled ensures that the nix profile has the packages specified
// in the config (devbox.json). The `mode` is used for user messaging to explain
// what operations are happening, because this function may take time to execute.
func (d *Devbox) ensurePackagesAreInstalled(ctx context.Context, mode installMode) error {
	defer trace.StartRegion(ctx, "ensurePackages").End()

	lock, err := lock.Local(d)
	if err != nil {
		return err
	}

	upToDate, err := lock.IsUpToDate()
	if err != nil {
		return err
	}
	if upToDate {
		return nil
	}

	if err := d.generateShellFiles(); err != nil {
		return err
	}
	if mode == ensure {
		fmt.Fprintln(d.writer, "Ensuring packages are installed.")
	}

	if err := d.addPackagesToProfile(ctx, mode); err != nil {
		return err
	}

	if err := plugin.RemoveInvalidSymlinks(d.projectDir); err != nil {
		return err
	}

	// Force print-dev-env cache to be recomputed.
	if _, err = d.computeNixEnv(ctx, false /*use cache*/); err != nil {
		return err
	}

	return lock.Update()
}

func (d *Devbox) profilePath() (string, error) {
	absPath := filepath.Join(d.projectDir, nix.ProfilePath)

	if err := resetProfileDirForFlakes(absPath); err != nil {
		debug.Log("ERROR: resetProfileDirForFlakes error: %v\n", err)
	}

	return absPath, errors.WithStack(os.MkdirAll(filepath.Dir(absPath), 0755))
}

// addPackagesToProfile inspects the packages in devbox.json, checks which of them
// are missing from the nix profile, and then installs each package individually into the
// nix profile.
func (d *Devbox) addPackagesToProfile(ctx context.Context, mode installMode) error {
	defer trace.StartRegion(ctx, "addNixProfilePkgs").End()

	if mode == uninstall {
		return nil
	}

	pkgs, err := d.pendingPackagesForInstallation(ctx)
	if err != nil {
		return err
	}

	if len(pkgs) == 0 {
		return nil
	}

	var msg string
	if len(pkgs) == 1 {
		msg = fmt.Sprintf("Installing package: %s.", pkgs[0])
	} else {
		msg = fmt.Sprintf("Installing %d packages: %s.", len(pkgs), strings.Join(pkgs, ", "))
	}
	fmt.Fprintf(d.writer, "\n%s\n\n", msg)

	profileDir, err := d.profilePath()
	if err != nil {
		return err
	}

	total := len(pkgs)
	for idx, pkg := range pkgs {
		stepNum := idx + 1

		stepMsg := fmt.Sprintf("[%d/%d] %s", stepNum, total, pkg)

		if err := nix.ProfileInstall(&nix.ProfileInstallArgs{
			CustomStepMessage: stepMsg,
			Lockfile:          d.lockfile,
			NixpkgsCommit:     d.cfg.Nixpkgs.Commit,
			Package:           pkg,
			ProfilePath:       profileDir,
			Writer:            d.writer,
		}); err != nil {
			return err
		}
	}

	return nil
}

func (d *Devbox) removePackagesFromProfile(ctx context.Context, pkgs []string) error {
	defer trace.StartRegion(ctx, "removeNixProfilePkgs").End()

	profileDir, err := d.profilePath()
	if err != nil {
		return err
	}

	for _, pkg := range pkgs {
		index, err := nix.ProfileListIndex(&nix.ProfileListIndexArgs{
			Lockfile:   d.lockfile,
			Writer:     d.writer,
			Pkg:        pkg,
			ProfileDir: profileDir,
		})
		if err != nil {
			ux.Ferror(d.writer, "Package %s not found in profile. Skipping.\n", pkg)
			continue
		}

		// TODO: unify this with nix.ProfileRemove
		cmd := exec.Command("nix", "profile", "remove",
			"--profile", profileDir,
			fmt.Sprintf("%d", index),
		)
		cmd.Args = append(cmd.Args, nix.ExperimentalFlags()...)
		cmd.Stdout = d.writer
		cmd.Stderr = d.writer
		err = cmd.Run()
		if err != nil {
			return err
		}
	}
	return nil
}

// pendingPackagesForInstallation returns a list of packages that are in
// devbox.json or global devbox.json but are not yet installed in the nix
// profile. It maintains the order of packages as specified by
// Devbox.packages() (higher priority first)
func (d *Devbox) pendingPackagesForInstallation(ctx context.Context) ([]string, error) {
	defer trace.StartRegion(ctx, "pendingPackages").End()

	profileDir, err := d.profilePath()
	if err != nil {
		return nil, err
	}

	pending := []string{}
	list, err := nix.ProfileListItems(d.writer, profileDir)
	if err != nil {
		return nil, err
	}
	for _, pkg := range d.packages() {
		_, err := nix.ProfileListIndex(&nix.ProfileListIndexArgs{
			List:       list,
			Lockfile:   d.lockfile,
			Writer:     d.writer,
			Pkg:        pkg,
			ProfileDir: profileDir,
		})
		if err != nil {
			pending = append(pending, pkg)
		}
	}
	return pending, nil
}

var resetCheckDone = false

// resetProfileDirForFlakes ensures the profileDir directory is cleared of old
// state if the Flakes feature has been changed, from the previous execution of a devbox command.
func resetProfileDirForFlakes(profileDir string) (err error) {
	if resetCheckDone {
		return nil
	}
	defer func() {
		if err == nil {
			resetCheckDone = true
		}
	}()

	dir, err := filepath.EvalSymlinks(profileDir)
	if errors.Is(err, fs.ErrNotExist) {
		return nil
	}
	if err != nil {
		return errors.WithStack(err)
	}

	// older nix profiles have a manifest.nix file present
	_, err = os.Stat(filepath.Join(dir, "manifest.nix"))
	if errors.Is(err, fs.ErrNotExist) {
		return nil
	}
	if err != nil {
		return errors.WithStack(err)
	}

	return errors.WithStack(os.Remove(profileDir))
}<|MERGE_RESOLUTION|>--- conflicted
+++ resolved
@@ -32,16 +32,8 @@
 
 	pkgs = lo.Uniq(pkgs)
 
-<<<<<<< HEAD
-	original := d.cfg.RawPackages
-=======
-	pkgs, err := searcher.GenLockedReferences(pkgs)
-	if err != nil {
-		return err
-	}
-
 	original := d.cfg.Packages
->>>>>>> 13ef39ad
+
 	// Check packages are valid before adding.
 	for _, pkg := range pkgs {
 		ok, err := nix.PkgExists(d.cfg.Nixpkgs.Commit, pkg, d.lockfile)
