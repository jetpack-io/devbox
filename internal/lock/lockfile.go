// Copyright 2023 Jetpack Technologies Inc and contributors. All rights reserved.
// Use of this source code is governed by the license in the LICENSE file.

package lock

import (
	"errors"
	"fmt"
	"io/fs"
	"path/filepath"
	"strings"

	"go.jetpack.io/devbox/internal/boxcli/featureflag"
	"go.jetpack.io/devbox/internal/cuecfg"
)

const lockFileVersion = "1"

// Lightly inspired by package-lock.json
type File struct {
	devboxProject
	resolver

	LockFileVersion string              `json:"lockfile_version"`
	Packages        map[string]*Package `json:"packages"`
}

type Package struct {
	LastModified  string `json:"last_modified,omitempty"`
	PluginVersion string `json:"plugin_version,omitempty"`
	Resolved      string `json:"resolved,omitempty"`
	Version       string `json:"version,omitempty"`
}

func GetFile(project devboxProject, resolver resolver) (*File, error) {
	lockFile := &File{
		devboxProject: project,
		resolver:      resolver,

		LockFileVersion: lockFileVersion,
		Packages:        map[string]*Package{},
	}
	err := cuecfg.ParseFile(lockFilePath(project), lockFile)
	if errors.Is(err, fs.ErrNotExist) {
		return lockFile, nil
	}
	if err != nil {
		return nil, err
	}
	return lockFile, nil
}

func (l *File) Add(pkgs ...string) error {
	for _, p := range pkgs {
		if _, err := l.Resolve(p); err != nil {
			return err
		}
	}
	return l.Save()
}

func (l *File) Remove(pkgs ...string) error {
	for _, p := range pkgs {
		delete(l.Packages, p)
	}
	return l.Save()
}

// Resolve updates the in memory copy for performance but does not write to disk
// This avoids writing values that may need to be removed in case of error.
func (l *File) Resolve(pkg string) (*Package, error) {
	if entry, ok := l.Packages[pkg]; !ok || entry.Resolved == "" {
		locked := &Package{}
		var err error
		if IsVersionedPackage(pkg) {
			locked, err = l.resolver.Resolve(pkg)
			if err != nil {
				return nil, err
			}
		} else if IsLegacyPackage(pkg) {
			// These are legacy packages without a version. Resolve to nixpkgs with
			// whatever hash is in the devbox.json
			locked = &Package{Resolved: l.LegacyNixpkgsPath(pkg)}
		}
		l.Packages[pkg] = locked
	}

	return l.Packages[pkg], nil
}

func (l *File) ForceResolve(pkg string) (*Package, error) {
	delete(l.Packages, pkg)
	return l.Resolve(pkg)
}

<<<<<<< HEAD
func (l *File) Update() error {
=======
func (l *File) Entry(pkg string) *Package {
	return l.Packages[pkg]
}

func (l *File) Save() error {
>>>>>>> d120b4df
	// Never write lockfile if versioned packages is not enabled
	if !featureflag.LockFile.Enabled() {
		return nil
	}

	return cuecfg.WriteFile(lockFilePath(l), l)
}

func (l *File) LegacyNixpkgsPath(pkg string) string {
	return fmt.Sprintf(
		"github:NixOS/nixpkgs/%s#%s",
		l.NixPkgsCommitHash(),
		pkg,
	)
}

func IsVersionedPackage(pkg string) bool {
	name, version, found := strings.Cut(pkg, "@")
	return found && name != "" && version != ""
}

// This probably belongs in input.go but can't add it there because it will
// create a circular dependency. We could move Input into own package.
func IsLegacyPackage(pkg string) bool {
	return !IsVersionedPackage(pkg) &&
		!strings.Contains(pkg, ":") &&
		// We don't support absolute paths without "path:" prefix, but adding here
		// just inc ase we ever do.
		// Landau note: I don't think we should support it, it's hard to read and a
		// bit ambiguous.
		!strings.HasPrefix(pkg, "/")
}

func lockFilePath(project devboxProject) string {
	return filepath.Join(project.ProjectDir(), "devbox.lock")
}

func getLockfileHash(project devboxProject) (string, error) {
	if !featureflag.LockFile.Enabled() {
		return "", nil
	}
	return cuecfg.FileHash(lockFilePath(project))
}<|MERGE_RESOLUTION|>--- conflicted
+++ resolved
@@ -93,15 +93,7 @@
 	return l.Resolve(pkg)
 }
 
-<<<<<<< HEAD
-func (l *File) Update() error {
-=======
-func (l *File) Entry(pkg string) *Package {
-	return l.Packages[pkg]
-}
-
 func (l *File) Save() error {
->>>>>>> d120b4df
 	// Never write lockfile if versioned packages is not enabled
 	if !featureflag.LockFile.Enabled() {
 		return nil
