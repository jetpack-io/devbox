// Copyright 2023 Jetpack Technologies Inc and contributors. All rights reserved.
// Use of this source code is governed by the license in the LICENSE file.

package lock

import (
	"errors"
	"fmt"
	"io/fs"
	"path/filepath"
	"strings"

	"go.jetpack.io/devbox/internal/boxcli/featureflag"
	"go.jetpack.io/devbox/internal/cuecfg"
)

const lockFileVersion = "1"

// Lightly inspired by package-lock.json
type File struct {
	devboxProject
	resolver

	LockFileVersion string              `json:"lockfile_version"`
	Packages        map[string]*Package `json:"packages"`
}

type Package struct {
	LastModified string `json:"last_modified"`
	Resolved     string `json:"resolved"`
	Version      string `json:"version"`
}

func GetFile(project devboxProject, resolver resolver) (*File, error) {
	lockFile := &File{
		devboxProject: project,
		resolver:      resolver,

		LockFileVersion: lockFileVersion,
		Packages:        map[string]*Package{},
	}
	err := cuecfg.ParseFile(lockFilePath(project), lockFile)
	if errors.Is(err, fs.ErrNotExist) {
		return lockFile, nil
	}
	if err != nil {
		return nil, err
	}
	return lockFile, nil
}

func (l *File) Add(pkgs ...string) error {
	for _, p := range pkgs {
<<<<<<< HEAD
		if _, err := l.Resolve(p); err != nil {
			return err
=======
		if IsVersionedPackage(p) {
			if _, err := l.Resolve(p); err != nil {
				return err
			}
>>>>>>> 1b0358cd
		}
	}
	return nil
}

func (l *File) Remove(pkgs ...string) error {
	for _, p := range pkgs {
		delete(l.Packages, p)
	}
	return l.Update()
}

<<<<<<< HEAD
func (l *File) Resolve(pkg string) (string, error) {
	if _, ok := l.Packages[pkg]; !ok {
		name, version, found := strings.Cut(pkg, "@")
		if found {
			locked, err := l.resolver.Resolve(name, version)
			if err != nil {
				return "", err
			}
			l.Packages[pkg] = *locked
		} else {
			l.Packages[pkg] = Package{}
		}
=======
func (l *File) Resolve(pkg string) (*Package, error) {
	if entry, ok := l.Packages[pkg]; !ok || entry.Resolved == "" {
		var locked *Package
		var err error
		if IsVersionedPackage(pkg) {
			locked, err = l.resolver.Resolve(pkg)
			if err != nil {
				return nil, err
			}
		} else {
			// These are legacy packages without a version. Resolve to nixpkgs with
			// whatever hash is in the devbox.json
			locked = &Package{
				Resolved: fmt.Sprintf(
					"github:NixOS/nixpkgs/%s#%s",
					l.NixPkgsCommitHash(),
					pkg,
				),
			}
		}
		l.Packages[pkg] = locked
>>>>>>> 1b0358cd
		if err := l.Update(); err != nil {
			return nil, err
		}
	}

	return l.Packages[pkg], nil
}

func (l *File) ForceResolve(pkg string) (*Package, error) {
	delete(l.Packages, pkg)
	return l.Resolve(pkg)
}

func (l *File) Entry(pkg string) *Package {
	return l.Packages[pkg]
}

func (l *File) Contains(pkg string) bool {
	_, ok := l.Packages[pkg]
	return ok
}

func (l *File) Update() error {
	// Never write lockfile if versioned packages is not enabled
	if !featureflag.LockFile.Enabled() {
		return nil
	}

	return cuecfg.WriteFile(lockFilePath(l), l)
}

func IsVersionedPackage(pkg string) bool {
	name, version, found := strings.Cut(pkg, "@")
	return found && name != "" && version != ""
}

func lockFilePath(project devboxProject) string {
	return filepath.Join(project.ProjectDir(), "devbox.lock")
}

func getLockfileHash(project devboxProject) (string, error) {
	if !featureflag.LockFile.Enabled() {
		return "", nil
	}
	return cuecfg.FileHash(lockFilePath(project))
}<|MERGE_RESOLUTION|>--- conflicted
+++ resolved
@@ -51,15 +51,10 @@
 
 func (l *File) Add(pkgs ...string) error {
 	for _, p := range pkgs {
-<<<<<<< HEAD
-		if _, err := l.Resolve(p); err != nil {
-			return err
-=======
 		if IsVersionedPackage(p) {
 			if _, err := l.Resolve(p); err != nil {
 				return err
 			}
->>>>>>> 1b0358cd
 		}
 	}
 	return nil
@@ -72,20 +67,6 @@
 	return l.Update()
 }
 
-<<<<<<< HEAD
-func (l *File) Resolve(pkg string) (string, error) {
-	if _, ok := l.Packages[pkg]; !ok {
-		name, version, found := strings.Cut(pkg, "@")
-		if found {
-			locked, err := l.resolver.Resolve(name, version)
-			if err != nil {
-				return "", err
-			}
-			l.Packages[pkg] = *locked
-		} else {
-			l.Packages[pkg] = Package{}
-		}
-=======
 func (l *File) Resolve(pkg string) (*Package, error) {
 	if entry, ok := l.Packages[pkg]; !ok || entry.Resolved == "" {
 		var locked *Package
@@ -107,7 +88,6 @@
 			}
 		}
 		l.Packages[pkg] = locked
->>>>>>> 1b0358cd
 		if err := l.Update(); err != nil {
 			return nil, err
 		}
