package nix

import (
	"fmt"
	"os"
	"os/exec"

	"go.jetpack.io/devbox/internal/lock"
	"go.jetpack.io/devbox/internal/redact"
	"go.jetpack.io/devbox/internal/ux"
)

<<<<<<< HEAD
func Upgrade(ProfileDir string, pkg *Package, lock *lock.File) error {
=======
func ProfileUpgrade(ProfileDir string, pkg *Input, lock *lock.File) error {
>>>>>>> 9fd74cb5
	idx, err := ProfileListIndex(&ProfileListIndexArgs{
		Lockfile:   lock,
		Writer:     os.Stderr,
		Input:      pkg,
		ProfileDir: ProfileDir,
	})
	if err != nil {
		return err
	}
	cmd := exec.Command("nix", "profile", "upgrade",
		"--profile", ProfileDir,
		fmt.Sprintf("%d", idx),
	)
	cmd.Args = append(cmd.Args, ExperimentalFlags()...)
	out, err := cmd.CombinedOutput()
	if err != nil {
		return redact.Errorf(
			"error running \"nix profile upgrade\": %s: %w", out, err)
	}
	return nil
}

func FlakeUpdate(ProfileDir string) error {
	ux.Finfo(os.Stderr, "Running \"nix flake update\"\n")
	cmd := exec.Command("nix", "flake", "update", ProfileDir)
	cmd.Args = append(cmd.Args, ExperimentalFlags()...)
	out, err := cmd.CombinedOutput()
	if err != nil {
		return redact.Errorf(
			"error running \"nix flake update\": %s: %w", out, err)

	}
	return nil
}<|MERGE_RESOLUTION|>--- conflicted
+++ resolved
@@ -10,11 +10,7 @@
 	"go.jetpack.io/devbox/internal/ux"
 )
 
-<<<<<<< HEAD
-func Upgrade(ProfileDir string, pkg *Package, lock *lock.File) error {
-=======
-func ProfileUpgrade(ProfileDir string, pkg *Input, lock *lock.File) error {
->>>>>>> 9fd74cb5
+func ProfileUpgrade(ProfileDir string, pkg *Package, lock *lock.File) error {
 	idx, err := ProfileListIndex(&ProfileListIndexArgs{
 		Lockfile:   lock,
 		Writer:     os.Stderr,
