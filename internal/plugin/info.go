--- conflicted
+++ resolved
@@ -49,12 +49,6 @@
 		return err
 	}
 
-<<<<<<< HEAD
-=======
-	if showSourceEnv {
-		err = printSourceEnvMessage(pkg, projectDir, w)
-	}
->>>>>>> 3c3e71bf
 	return err
 }
 
@@ -139,7 +133,6 @@
 	return errors.WithStack(err)
 }
 
-<<<<<<< HEAD
 func PrintEnvUpdateMessage(pkgs []string, projectDir string, w io.Writer) error {
 	commands := []string{"hash -r"}
 	for _, pkg := range pkgs {
@@ -154,12 +147,6 @@
 			}
 			commands = append(commands, fmt.Sprintf("source %s", relPath))
 		}
-=======
-func printSourceEnvMessage(pkg, projectDir string, w io.Writer) error {
-	env, err := Env([]string{pkg}, projectDir)
-	if err != nil {
-		return err
->>>>>>> 3c3e71bf
 	}
 	color.New(color.FgYellow).
 		Fprintf(
