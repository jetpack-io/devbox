// Copyright 2023 Jetpack Technologies Inc and contributors. All rights reserved.
// Use of this source code is governed by the license in the LICENSE file.

package plugin

import (
	"bytes"
	"encoding/json"
	"io"
	"io/fs"
	"os"
	"path/filepath"
	"strings"
	"text/template"

	"github.com/pkg/errors"

	"go.jetpack.io/devbox/internal/conf"
	"go.jetpack.io/devbox/internal/debug"
	"go.jetpack.io/devbox/internal/impl/shellcmd"
	"go.jetpack.io/devbox/internal/lock"
	"go.jetpack.io/devbox/internal/nix"
	"go.jetpack.io/devbox/internal/services"
)

const (
	devboxDirName       = "devbox.d"
	devboxHiddenDirName = ".devbox"
)

var (
	VirtenvPath    = filepath.Join(devboxHiddenDirName, "virtenv")
	VirtenvBinPath = filepath.Join(VirtenvPath, "bin")

	WrapperPath    = filepath.Join(VirtenvPath, ".wrappers")
	WrapperBinPath = filepath.Join(WrapperPath, "bin")
)

type config struct {
	Name        string            `json:"name"`
	Version     string            `json:"version"`
	Match       string            `json:"match"`
	CreateFiles map[string]string `json:"create_files"`
	Packages    []string          `json:"packages"`
	Env         map[string]string `json:"env"`
	Readme      string            `json:"readme"`
	Services    services.Services `json:"services"`

	Shell struct {
		// InitHook contains commands that will run at shell startup.
		InitHook shellcmd.Commands `json:"init_hook,omitempty"`
	} `json:"shell,omitempty"`
}

func (c *config) ProcessComposeYaml() (string, bool) {
	for file := range c.CreateFiles {
		if strings.HasSuffix(file, "process-compose.yaml") || strings.HasSuffix(file, "process-compose.yml") {
			return file, true
		}
	}
	return "", false
}

func (m *Manager) Include(w io.Writer, included, projectDir string) error {
	name, err := m.parseInclude(included)
	if err != nil {
		return err
	}
	err = m.create(w, name, projectDir, m.lockfile.Packages[included])
	return err
}

func (m *Manager) Create(w io.Writer, pkg *nix.Input, projectDir string) error {
	return m.create(w, pkg, projectDir, m.lockfile.Packages[pkg.Raw])
}

func (m *Manager) create(
	w io.Writer,
	pkg *nix.Input,
	projectDir string,
	locked *lock.Package,
) error {
	virtenvPath, err := createVirtenvSymlink(w, projectDir)
	if err != nil {
		return err
	}

	cfg, err := getConfigIfAny(pkg, projectDir)
	if err != nil {
		return err
	}
	if cfg == nil {
		return nil
	}

	name := pkg.CanonicalName()

	// Always create this dir because some plugins depend on it.
	if err = createDir(filepath.Join(projectDir, VirtenvPath, name)); err != nil {
		return err
	}

	debug.Log("Creating files for package %q create files", pkg)
	for filePath, contentPath := range cfg.CreateFiles {
<<<<<<< HEAD
		if !m.shouldCreateFile(filePath, virtenvPath) {
=======
		if !m.shouldCreateFile(locked, filePath) {
>>>>>>> e2478a23
			continue
		}

		dirPath := filepath.Dir(filePath)
		if contentPath == "" {
			dirPath = filePath
		}
		if err = createDir(dirPath); err != nil {
			return errors.WithStack(err)
		}

		if contentPath == "" {
			continue
		}

		debug.Log("Creating file %q from contentPath: %q", filePath, contentPath)
		content, err := getFileContent(contentPath)
		if err != nil {
			return errors.WithStack(err)
		}
		tmpl, err := template.New(filePath + "-template").Parse(string(content))
		if err != nil {
			return errors.WithStack(err)
		}

		system, err := nix.System()
		if err != nil {
			return err
		}

		var buf bytes.Buffer
		if err = tmpl.Execute(&buf, map[string]any{
			"DevboxConfigDir":      projectDir,
			"DevboxDir":            filepath.Join(projectDir, devboxDirName, name),
			"DevboxDirRoot":        filepath.Join(projectDir, devboxDirName),
			"DevboxProfileDefault": filepath.Join(projectDir, nix.ProfilePath),
			"Packages":             m.Packages(),
			"System":               system,
			"URLForInput":          pkg.URLForInput(),
			"Virtenv":              filepath.Join(virtenvPath, name),
		}); err != nil {
			return errors.WithStack(err)
		}
		var fileMode fs.FileMode = 0644
		if strings.Contains(filePath, "bin/") {
			fileMode = 0755
		}

		if err := os.WriteFile(filePath, buf.Bytes(), fileMode); err != nil {
			return errors.WithStack(err)
		}
		if fileMode == 0755 {
			if err := createSymlink(projectDir, filePath); err != nil {
				return err
			}
		}
	}

	if locked != nil {
		locked.PluginVersion = cfg.Version
	}

	return m.lockfile.Save()
}

// Env returns the environment variables for the given plugins.
// TODO: We should associate the env variables with the individual plugin
// binaries via wrappers instead of adding to the environment everywhere.
// TODO: this should have PluginManager as receiver so we can build once with
// pkgs, includes, etc
func (m *Manager) Env(
	pkgs []*nix.Input,
	includes []string,
	projectDir string,
	computedEnv map[string]string,
) (map[string]string, error) {
	allPkgs := append([]*nix.Input(nil), pkgs...)
	for _, included := range includes {
		input, err := m.parseInclude(included)
		if err != nil {
			return nil, err
		}
		allPkgs = append(allPkgs, input)
	}

	env := map[string]string{}
	for _, pkg := range allPkgs {
		cfg, err := getConfigIfAny(pkg, projectDir)
		if err != nil {
			return nil, err
		}
		if cfg == nil {
			continue
		}
		for k, v := range cfg.Env {
			env[k] = v
		}
	}
	return conf.OSExpandEnvMap(env, computedEnv, projectDir), nil
}

func buildConfig(pkg *nix.Input, projectDir, content string) (*config, error) {

	virtenvPath, err := virtenvSymlinkPath(projectDir)
	if err != nil {
		return nil, err
	}

	cfg := &config{}
	name := pkg.CanonicalName()
	t, err := template.New(name + "-template").Parse(content)
	if err != nil {
		return nil, errors.WithStack(err)
	}
	var buf bytes.Buffer
	if err = t.Execute(&buf, map[string]string{
		"DevboxProjectDir":     projectDir,
		"DevboxDir":            filepath.Join(projectDir, devboxDirName, name),
		"DevboxDirRoot":        filepath.Join(projectDir, devboxDirName),
		"DevboxProfileDefault": filepath.Join(projectDir, nix.ProfilePath),
		"Virtenv":              filepath.Join(virtenvPath, name),
	}); err != nil {
		return nil, errors.WithStack(err)
	}

	return cfg, errors.WithStack(json.Unmarshal(buf.Bytes(), cfg))
}

func createDir(path string) error {
	if path == "" {
		return nil
	}
	return errors.WithStack(os.MkdirAll(path, 0755))
}

func createSymlink(root, filePath string) error {
	name := filepath.Base(filePath)
	newname := filepath.Join(root, VirtenvBinPath, name)

	// Create bin path just in case it doesn't exist
	if err := os.MkdirAll(filepath.Join(root, VirtenvBinPath), 0755); err != nil {
		return errors.WithStack(err)
	}

	if _, err := os.Lstat(newname); err == nil {
		if err = os.Remove(newname); err != nil {
			return errors.WithStack(err)
		}
	}

	return errors.WithStack(os.Symlink(filePath, newname))
}

<<<<<<< HEAD
func (m *Manager) shouldCreateFile(filePath, virtenvPath string) bool {
	// Only create devboxDir files in add mode.
	if strings.Contains(filePath, devboxDirName) && !m.addMode {
=======
func (m *Manager) shouldCreateFile(pkg *lock.Package, filePath string) bool {
	// Only create files in devboxDir if they are not in the lockfile
	pluginInstalled := pkg != nil && pkg.PluginVersion != ""
	if strings.Contains(filePath, devboxDirName) && pluginInstalled {
>>>>>>> e2478a23
		return false
	}

	// Hidden .devbox files are always replaceable, so ok to recreate
	if strings.Contains(filePath, devboxHiddenDirName) ||
		strings.HasPrefix(filePath, virtenvPath) {
		return true
	}
	_, err := os.Stat(filePath)
	// File doesn't exist, so we should create it.
	return errors.Is(err, fs.ErrNotExist)
}<|MERGE_RESOLUTION|>--- conflicted
+++ resolved
@@ -102,11 +102,7 @@
 
 	debug.Log("Creating files for package %q create files", pkg)
 	for filePath, contentPath := range cfg.CreateFiles {
-<<<<<<< HEAD
-		if !m.shouldCreateFile(filePath, virtenvPath) {
-=======
-		if !m.shouldCreateFile(locked, filePath) {
->>>>>>> e2478a23
+		if !m.shouldCreateFile(locked, filePath, virtenvPath) {
 			continue
 		}
 
@@ -180,7 +176,6 @@
 func (m *Manager) Env(
 	pkgs []*nix.Input,
 	includes []string,
-	projectDir string,
 	computedEnv map[string]string,
 ) (map[string]string, error) {
 	allPkgs := append([]*nix.Input(nil), pkgs...)
@@ -194,7 +189,7 @@
 
 	env := map[string]string{}
 	for _, pkg := range allPkgs {
-		cfg, err := getConfigIfAny(pkg, projectDir)
+		cfg, err := getConfigIfAny(pkg, m.ProjectDir())
 		if err != nil {
 			return nil, err
 		}
@@ -205,7 +200,7 @@
 			env[k] = v
 		}
 	}
-	return conf.OSExpandEnvMap(env, computedEnv, projectDir), nil
+	return conf.OSExpandEnvMap(env, computedEnv, m.ProjectDir()), nil
 }
 
 func buildConfig(pkg *nix.Input, projectDir, content string) (*config, error) {
@@ -260,16 +255,14 @@
 	return errors.WithStack(os.Symlink(filePath, newname))
 }
 
-<<<<<<< HEAD
-func (m *Manager) shouldCreateFile(filePath, virtenvPath string) bool {
-	// Only create devboxDir files in add mode.
-	if strings.Contains(filePath, devboxDirName) && !m.addMode {
-=======
-func (m *Manager) shouldCreateFile(pkg *lock.Package, filePath string) bool {
+func (m *Manager) shouldCreateFile(
+	pkg *lock.Package,
+	filePath,
+	virtenvPath string,
+) bool {
 	// Only create files in devboxDir if they are not in the lockfile
 	pluginInstalled := pkg != nil && pkg.PluginVersion != ""
 	if strings.Contains(filePath, devboxDirName) && pluginInstalled {
->>>>>>> e2478a23
 		return false
 	}
 
