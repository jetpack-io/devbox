// Copyright 2023 Jetpack Technologies Inc and contributors. All rights reserved.
// Use of this source code is governed by the license in the LICENSE file.

package plugin

import (
	"fmt"
	"os"

	"go.jetpack.io/devbox/internal/devpkg"
	"go.jetpack.io/devbox/internal/services"
)

func (m *Manager) GetServices(
	pkgs []*devpkg.Package,
	includes []string,
) (services.Services, error) {
	allSvcs := services.Services{}

<<<<<<< HEAD
	allPkgs := []Includable{}
	for _, pkg := range pkgs {
		allPkgs = append(allPkgs, pkg)
	}
=======
	allPkgs := append([]*devpkg.Package(nil), pkgs...)
>>>>>>> 8d7d6ca5
	for _, include := range includes {
		name, err := m.ParseInclude(include)
		if err != nil {
			return nil, err
		}
		allPkgs = append(allPkgs, name)
	}

	for _, pkg := range allPkgs {
		conf, err := getConfigIfAny(pkg, m.ProjectDir())
		if err != nil {
			return nil, err
		}
		if conf == nil {
			continue
		}

		svcs, err := conf.Services()
		if err != nil {
			fmt.Fprintf(os.Stderr, "error reading services in plugin \"%s\", skipping", conf.Name)
			continue
		}
		for name, svc := range svcs {
			allSvcs[name] = svc
		}
	}

	return allSvcs, nil
}<|MERGE_RESOLUTION|>--- conflicted
+++ resolved
@@ -17,14 +17,10 @@
 ) (services.Services, error) {
 	allSvcs := services.Services{}
 
-<<<<<<< HEAD
 	allPkgs := []Includable{}
 	for _, pkg := range pkgs {
 		allPkgs = append(allPkgs, pkg)
 	}
-=======
-	allPkgs := append([]*devpkg.Package(nil), pkgs...)
->>>>>>> 8d7d6ca5
 	for _, include := range includes {
 		name, err := m.ParseInclude(include)
 		if err != nil {
