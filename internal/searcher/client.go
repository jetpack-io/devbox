--- conflicted
+++ resolved
@@ -17,8 +17,8 @@
 
 func searchHost() string {
 	endpoint := searchAPIEndpoint
-	if os.Getenv("DEVBOX_SEARCH_HOST") != "" {
-		endpoint = os.Getenv("DEVBOX_SEARCH_HOST")
+	if os.Getenv(env.DevboxSearchHost) != "" {
+		endpoint = os.Getenv(env.DevboxSearchHost)
 	}
 	return endpoint
 }
@@ -28,14 +28,7 @@
 }
 
 func NewClient() *client {
-<<<<<<< HEAD
 	endpoint, _ := url.JoinPath(searchHost(), "search")
-=======
-	endpoint := searchAPIEndpoint
-	if os.Getenv(env.DevboxSearchEndpoint) != "" {
-		endpoint = os.Getenv(env.DevboxSearchEndpoint)
-	}
->>>>>>> fb706816
 	return &client{
 		endpoint: endpoint,
 	}
