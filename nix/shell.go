// Copyright 2022 Jetpack Technologies Inc and contributors. All rights reserved.
// Use of this source code is governed by the license in the LICENSE file.

package nix

import (
	"bytes"
	_ "embed"
	"fmt"
	"os"
	"os/exec"
	"path/filepath"
	"strings"
	"text/template"

	"github.com/pkg/errors"
	"go.jetpack.io/devbox/debug"
)

//go:embed shellrc.tmpl
var shellrcText string
var shellrcTmpl = template.Must(template.New("shellrc").Parse(shellrcText))

type name string

const (
	shUnknown name = ""
	shBash    name = "bash"
	shZsh     name = "zsh"
	shKsh     name = "ksh"
	shPosix   name = "posix"
)

// Shell configures a user's shell to run in Devbox. Its zero value is a
// fallback shell that launches a regular Nix shell.
type Shell struct {
	name            name
	binPath         string
	userShellrcPath string

	// UserInitHook contains commands that will run at shell startup.
	UserInitHook   string
	welcomeMessage string
}

type ShellOption func(*Shell)

// DetectShell attempts to determine the user's default shell.
func DetectShell(opts ...ShellOption) (*Shell, error) {
	path := os.Getenv("SHELL")
	if path == "" {
		return nil, errors.New("unable to detect the current shell")
	}

	sh := &Shell{binPath: filepath.Clean(path)}
	base := filepath.Base(path)
	// Login shell
	if base[0] == '-' {
		base = base[1:]
	}
	switch base {
	case "bash":
		sh.name = shBash
		sh.userShellrcPath = rcfilePath(".bashrc")
	case "zsh":
		sh.name = shZsh
		sh.userShellrcPath = rcfilePath(".zshrc")
	case "ksh":
		sh.name = shKsh
		sh.userShellrcPath = rcfilePath(".kshrc")
	case "dash", "ash", "sh":
		sh.name = shPosix
		sh.userShellrcPath = os.Getenv("ENV")

		// Just make up a name if there isn't already an init file set
		// so we have somewhere to put a new one.
		if sh.userShellrcPath == "" {
			sh.userShellrcPath = ".shinit"
		}
	default:
		sh.name = shUnknown
	}

	for _, opt := range opts {
		opt(sh)
	}

	debug.Log("Detected shell: %s", sh.binPath)
	debug.Log("Recognized shell as: %s", sh.binPath)
	debug.Log("Looking for user's shell init file at: %s", sh.userShellrcPath)
	return sh, nil
}

func WithWelcomeMessage(message string) ShellOption {
	return func(s *Shell) {
		s.welcomeMessage = message
	}
}

// rcfilePath returns the absolute path for an rcfile, which is usually in the
// user's home directory. It doesn't guarantee that the file exists.
func rcfilePath(basename string) string {
	home, err := os.UserHomeDir()
	if err != nil {
		return ""
	}
	return filepath.Join(home, basename)
}

func (s *Shell) Run(nixPath string) error {
	// Just to be safe, we need to guarantee that the NIX_PROFILES paths
	// have been filepath.Clean'ed. The shellrc.tmpl has some commands that
	// assume they are.
	nixProfileDirs := splitNixList(os.Getenv("NIX_PROFILES"))

	// Copy the current PATH into nix-shell, but clean and remove some
	// directories that are incompatible.
	parentPath := cleanEnvPath(os.Getenv("PATH"), nixProfileDirs)
	env := append(os.Environ(),
		"PARENT_PATH="+parentPath,
		"NIX_PROFILES="+strings.Join(nixProfileDirs, " "),

		// Prevent the user's shellrc from re-sourcing nix-daemon.sh
		// inside the devbox shell.
		"__ETC_PROFILE_NIX_SOURCED=1",
	)

	// Launch a fallback shell if we couldn't find the path to the user's
	// default shell.
	if s.binPath == "" {
		cmd := exec.Command("nix-shell", "--pure")
		cmd.Args = append(cmd.Args, toKeepArgs(env)...)
		cmd.Args = append(cmd.Args, nixPath)
		cmd.Env = env
		cmd.Stdin = os.Stdin
		cmd.Stdout = os.Stdout
		cmd.Stderr = os.Stderr

		debug.Log("Unable to detect the user's shell, falling back to: %v", cmd.Args)
		return errors.WithStack(cmd.Run())
	}

	cmd := exec.Command("nix-shell", "--command", s.execCommand(), "--pure")
	cmd.Args = append(cmd.Args, toKeepArgs(env)...)
	cmd.Args = append(cmd.Args, nixPath)
	cmd.Env = env
	cmd.Stdin = os.Stdin
	cmd.Stdout = os.Stdout
	cmd.Stderr = os.Stderr

	debug.Log("Executing nix-shell command: %v", cmd.Args)
	return errors.WithStack(cmd.Run())
}

// execCommand is a command that replaces the current shell with s. This is what
// Run sets the nix-shell --command flag to.
func (s *Shell) execCommand() string {
<<<<<<< HEAD
	shellrc, err := s.writeDevboxShellrc(os.Environ())
=======
	// We exec env, which will then exec the shell. This lets us set
	// additional environment variables before any of the shell's init
	// scripts run.
	args := []string{
		"exec",
		"env",

		// Correct SHELL to be the one we're about to exec.
		fmt.Sprintf(`"SHELL=%s"`, s.binPath),
	}

	// userShellrcPath is empty when we know the path to the user's shell,
	// but we don't recognize its name. In this case we don't know how to
	// override the shellrc file, so just launch the shell without any
	// additional args.
	if s.userShellrcPath == "" {
		return strings.Join(append(args, s.binPath), " ")
	}

	// Create a devbox shellrc file that runs the user's shellrc + the shell
	// hook in devbox.json.
	shellrc, err := writeDevboxShellrc(s.userShellrcPath, s.UserInitHook)
>>>>>>> a5dbdd80
	if err != nil {
		// Fall back to just launching the shell without a custom
		// shellrc.
		debug.Log("Failed to write devbox shellrc: %v", err)
		return strings.Join(append(args, s.binPath), " ")
	}

	// Shells have different ways of overriding the shellrc, so we need to
	// look at the name to know which env vars or args to set.
	var (
		extraEnv  []string
		extraArgs []string
	)
	switch s.name {
	case shBash:
		extraArgs = []string{"--rcfile", fmt.Sprintf(`"%s"`, shellrc)}
	case shZsh:
		extraEnv = []string{fmt.Sprintf(`"ZDOTDIR=%s"`, filepath.Dir(shellrc))}
	case shKsh, shPosix:
		extraEnv = []string{fmt.Sprintf(`"ENV=%s"`, shellrc)}
	}
	args = append(args, extraEnv...)
	args = append(args, s.binPath)
	args = append(args, extraArgs...)
	return strings.Join(args, " ")
}

<<<<<<< HEAD
func (s *Shell) writeDevboxShellrc(env []string) (path string, err error) {
	if s.userShellrcPath == "" {
=======
func writeDevboxShellrc(userShellrcPath string, userHook string) (path string, err error) {
	if userShellrcPath == "" {
>>>>>>> a5dbdd80
		// If this happens, then there's a bug with how we detect shells
		// and their shellrc paths. If the shell is unknown or we can't
		// determine the shellrc path, then we should launch a fallback
		// shell instead.
		panic("writeDevboxShellrc called with an empty user shellrc path; use the fallback shell instead")
	}

	// We need a temp dir (as opposed to a temp file) because zsh uses
	// ZDOTDIR to point to a new directory containing the .zshrc.
	tmp, err := os.MkdirTemp("", "devbox")
	if err != nil {
		return "", fmt.Errorf("create temp dir for shell init file: %v", err)
	}

	// This is a best-effort to include the user's existing shellrc. If we
	// can't read it, then just omit it from the devbox shellrc.
	userShellrc, err := os.ReadFile(s.userShellrcPath)
	if err != nil {
		userShellrc = []byte{}
	}

	// If the user already has a shellrc file, then give the devbox shellrc
	// file the same name. Otherwise, use an arbitrary name of "shellrc".
	shellrcName := "shellrc"
	if s.userShellrcPath != "" {
		shellrcName = filepath.Base(s.userShellrcPath)
	}
	path = filepath.Join(tmp, shellrcName)
	shellrcf, err := os.Create(path)
	if err != nil {
		return "", fmt.Errorf("write to shell init file: %v", err)
	}
	defer func() {
		cerr := shellrcf.Close()
		if err == nil {
			err = cerr
		}
	}()

	err = shellrcTmpl.Execute(shellrcf, struct {
		OriginalInit     string
		OriginalInitPath string
		UserHook         string
		WelcomeMessage   string
	}{
		OriginalInit:     string(bytes.TrimSpace(userShellrc)),
		OriginalInitPath: filepath.Clean(s.userShellrcPath),
		UserHook:         strings.TrimSpace(s.UserInitHook),
		WelcomeMessage:   strings.TrimSpace(s.welcomeMessage),
	})
	if err != nil {
		return "", fmt.Errorf("execute shellrc template: %v", err)
	}

	debug.Log("Wrote devbox shellrc to: %s", path)
	return path, nil
}

// envToKeep is the set of environment variables that we want to copy verbatim
// to the new devbox shell.
var envToKeep = map[string]bool{
	// POSIX
	//
	// Variables that are part of the POSIX standard.
	"HOME":   true,
	"OLDPWD": true,
	"PWD":    true,
	"TERM":   true,
	"TZ":     true,
	"USER":   true,

	// POSIX Locale
	//
	// Variables that are part of the POSIX standard which define
	// the shell's locale.
	"LC_ALL":      true, // Sets and overrides all of the variables below.
	"LANG":        true, // Default to use for any of the variables below that are unset or null.
	"LC_COLLATE":  true, // Collation order.
	"LC_CTYPE":    true, // Character classification and case conversion.
	"LC_MESSAGES": true, // Formats of informative and diagnostic messages and interactive responses.
	"LC_MONETARY": true, // Monetary formatting.
	"LC_NUMERIC":  true, // Numeric, non-monetary formatting.
	"LC_TIME":     true, // Date and time formats.

	// Common
	//
	// Variables that most programs agree on, but aren't strictly
	// part of POSIX.
	"TERM_PROGRAM":         true, // Name of the terminal the shell is running in.
	"TERM_PROGRAM_VERSION": true, // The version of TERM_PROGRAM.
	"SHLVL":                true, // The number of nested shells.

	// Apple Terminal
	//
	// Special-cased variables that macOS's Terminal.app sets before
	// launching the shell. It's not clear what exactly all of these do,
	// but it seems like omitting them can cause problems.
	"TERM_SESSION_ID":        true,
	"SHELL_SESSIONS_DISABLE": true, // Respect session save/resume setting (see /etc/zshrc_Apple_Terminal).
	"SECURITYSESSIONID":      true,

	// Nix + Devbox
	//
	// Variables specific to running in a Nix shell and devbox shell.
	"PARENT_PATH":               true, // The PATH of the parent shell (where `devbox shell` was invoked).
	"__ETC_PROFILE_NIX_SOURCED": true, // Prevents Nix from being sourced again inside a devbox shell.
}

// toKeepArgs takes a slice of environment variables in key=value format and
// builds a slice of "--keep" arguments that tell nix-shell which ones to
// keep.
//
// See envToKeep for the full set of kept environment variables.
func toKeepArgs(env []string) []string {
	args := make([]string, 0, len(envToKeep)*2)
	for _, kv := range env {
		key, _, _ := strings.Cut(kv, "=")
		if envToKeep[key] {
			args = append(args, "--keep", key)
		}
	}
	return args
}

// splitNixList splits and cleans a list of space-delimited paths. It is similar
// to filepath.SplitList for Nix environment variables, which do not use
// filepath.ListSeparator.
func splitNixList(s string) []string {
	split := strings.Fields(s)
	for i, dir := range split {
		split[i] = filepath.Clean(dir)
	}
	return split
}

// cleanEnvPath takes a string formatted as a shell PATH and cleans it for
// passing to nix-shell. It does the following rules for each entry:
//
//  1. Applies filepath.Clean.
//  2. Removes the path if it's relative (must begin with '/' and not be '.').
//  3. Removes the path if it's a descendant of a Nix profile directory.
func cleanEnvPath(pathEnv string, nixProfileDirs []string) string {
	split := filepath.SplitList(pathEnv)
	if len(split) == 0 {
		return ""
	}

	cleaned := make([]string, 0, len(split))
	for _, path := range split {
		path = filepath.Clean(path)
		if path == "." || path[0] != '/' {
			// Don't allow relative paths.
			continue
		}

		keep := true
		for _, profileDir := range nixProfileDirs {
			if strings.HasPrefix(path, profileDir) {
				keep = false
				break
			}
		}
		if keep {
			cleaned = append(cleaned, path)
		}
	}
	return strings.Join(cleaned, string(filepath.ListSeparator))
}<|MERGE_RESOLUTION|>--- conflicted
+++ resolved
@@ -155,9 +155,6 @@
 // execCommand is a command that replaces the current shell with s. This is what
 // Run sets the nix-shell --command flag to.
 func (s *Shell) execCommand() string {
-<<<<<<< HEAD
-	shellrc, err := s.writeDevboxShellrc(os.Environ())
-=======
 	// We exec env, which will then exec the shell. This lets us set
 	// additional environment variables before any of the shell's init
 	// scripts run.
@@ -179,8 +176,7 @@
 
 	// Create a devbox shellrc file that runs the user's shellrc + the shell
 	// hook in devbox.json.
-	shellrc, err := writeDevboxShellrc(s.userShellrcPath, s.UserInitHook)
->>>>>>> a5dbdd80
+	shellrc, err := s.writeDevboxShellrc()
 	if err != nil {
 		// Fall back to just launching the shell without a custom
 		// shellrc.
@@ -208,13 +204,8 @@
 	return strings.Join(args, " ")
 }
 
-<<<<<<< HEAD
-func (s *Shell) writeDevboxShellrc(env []string) (path string, err error) {
+func (s *Shell) writeDevboxShellrc() (path string, err error) {
 	if s.userShellrcPath == "" {
-=======
-func writeDevboxShellrc(userShellrcPath string, userHook string) (path string, err error) {
-	if userShellrcPath == "" {
->>>>>>> a5dbdd80
 		// If this happens, then there's a bug with how we detect shells
 		// and their shellrc paths. If the shell is unknown or we can't
 		// determine the shellrc path, then we should launch a fallback
