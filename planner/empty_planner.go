// Copyright 2022 Jetpack Technologies Inc and contributors. All rights reserved.
// Use of this source code is governed by the license in the LICENSE file.

package planner

type EmptyPlanner struct{}

// EmptyPlanner implements interface Planner (compile-time check)
var _ Planner = (*EmptyPlanner)(nil)

func (g *EmptyPlanner) Name() string {
	return "EmptyPlanner"
}

func (g *EmptyPlanner) IsRelevant(srcDir string) bool {
	return false
}

<<<<<<< HEAD
func (g *EmptyPlanner) IsBuildable(srcDir string) (bool, error) {
	return false, nil
}

func (g *EmptyPlanner) GetPlan(srcDir string) (*Plan, error) {
	return &Plan{}, nil
=======
func (g *EmptyPlanner) GetPlan(srcDir string) *Plan {
	return &Plan{}
>>>>>>> ec0e06d7
}<|MERGE_RESOLUTION|>--- conflicted
+++ resolved
@@ -16,15 +16,6 @@
 	return false
 }
 
-<<<<<<< HEAD
-func (g *EmptyPlanner) IsBuildable(srcDir string) (bool, error) {
-	return false, nil
-}
-
-func (g *EmptyPlanner) GetPlan(srcDir string) (*Plan, error) {
-	return &Plan{}, nil
-=======
 func (g *EmptyPlanner) GetPlan(srcDir string) *Plan {
 	return &Plan{}
->>>>>>> ec0e06d7
 }