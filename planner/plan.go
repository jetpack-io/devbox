// Copyright 2022 Jetpack Technologies Inc and contributors. All rights reserved.
// Use of this source code is governed by the license in the LICENSE file.

package planner

import (
	"encoding/json"

	"github.com/imdario/mergo"
	"github.com/pkg/errors"
)

type planError struct {
	error
}

type Plan struct {
	SharedPlan

	// DevPackages is the slice of Nix packages that devbox makes available in
	// its development environment.
	DevPackages []string `cue:"[...string]" json:"dev_packages"`
	// RuntimePackages is the slice of Nix packages that devbox makes available in
	// in both the development environment and the final container that runs the
	// application.
	RuntimePackages []string `cue:"[...string]" json:"runtime_packages"`

<<<<<<< HEAD
	errors []error
=======
	Errors []planError `json:"errors,omitempty"`
>>>>>>> 2cf0cc4f
}

// Note: The SharedPlan struct is exposed in `devbox.json` – be thoughful of how
// we evolve the schema, and make sure we keep backwards compatibility.
type SharedPlan struct {
	// InstallStage defines the actions that should be taken when
	// installing language-specific libraries.
	// Ex: pip install, yarn install, go get
	InstallStage *Stage `json:"install_stage,omitempty"`
	// BuildStage defines the actions that should be taken when
	// compiling the application binary.
	// Ex: go build -o app
	BuildStage *Stage `json:"build_stage,omitempty"`
	// StartStage defines the actions that should be taken when
	// starting (running) the application.
	// Ex: python main.py
	StartStage *Stage `json:"start_stage,omitempty"`
}

type Stage struct {
	Command string `cue:"string" json:"command"`
	Image   string `json:"-"`
}

func (p *Plan) String() string {
	b, err := json.MarshalIndent(p, "", "  ")
	if err != nil {
		panic(err)
	}
	return string(b)
}

func (p *Plan) Buildable() bool {
	if p == nil {
		return false
	}
	return p.InstallStage != nil || p.BuildStage != nil || p.StartStage != nil
}

// Invalid returns true if plan is empty and has errors. If the plan is a partial
// plan, then it is considered valid.
func (p *Plan) Invalid() bool {
	return len(p.DevPackages) == 0 &&
		len(p.RuntimePackages) == 0 &&
		p.InstallStage == nil &&
		p.BuildStage == nil &&
		p.StartStage == nil &&
<<<<<<< HEAD
		len(p.errors) > 0
=======
		len(p.Errors) > 0
>>>>>>> 2cf0cc4f
}

// Error combines all errors into a single error. We use this instead of a
// Error() string interface because some of the errors may be user errors, which
// get formatted differently by some clients.
func (p *Plan) Error() error {
<<<<<<< HEAD
	if len(p.errors) == 0 {
		return nil
	}
	err := p.errors[0]
	for _, err = range p.errors[1:] {
=======
	if len(p.Errors) == 0 {
		return nil
	}
	var err error = p.Errors[0]
	for _, err = range p.Errors[1:] {
>>>>>>> 2cf0cc4f
		err = errors.Wrap(err, err.Error())
	}
	return err
}

<<<<<<< HEAD
=======
func (p *Plan) WithError(err error) *Plan {
	p.Errors = append(p.Errors, planError{err})
	return p
}

>>>>>>> 2cf0cc4f
func MergePlans(plans ...*Plan) *Plan {
	plan := &Plan{
		DevPackages:     []string{},
		RuntimePackages: []string{},
	}
	for _, p := range plans {
		err := mergo.Merge(plan, p, mergo.WithAppendSlice)
		if err != nil {
			panic(err) // TODO: propagate error.
		}
	}
	return plan
}

func (p planError) MarshalJSON() ([]byte, error) {
	return json.Marshal(p.Error())
}<|MERGE_RESOLUTION|>--- conflicted
+++ resolved
@@ -25,11 +25,7 @@
 	// application.
 	RuntimePackages []string `cue:"[...string]" json:"runtime_packages"`
 
-<<<<<<< HEAD
-	errors []error
-=======
 	Errors []planError `json:"errors,omitempty"`
->>>>>>> 2cf0cc4f
 }
 
 // Note: The SharedPlan struct is exposed in `devbox.json` – be thoughful of how
@@ -77,43 +73,28 @@
 		p.InstallStage == nil &&
 		p.BuildStage == nil &&
 		p.StartStage == nil &&
-<<<<<<< HEAD
-		len(p.errors) > 0
-=======
 		len(p.Errors) > 0
->>>>>>> 2cf0cc4f
 }
 
 // Error combines all errors into a single error. We use this instead of a
 // Error() string interface because some of the errors may be user errors, which
 // get formatted differently by some clients.
 func (p *Plan) Error() error {
-<<<<<<< HEAD
-	if len(p.errors) == 0 {
-		return nil
-	}
-	err := p.errors[0]
-	for _, err = range p.errors[1:] {
-=======
 	if len(p.Errors) == 0 {
 		return nil
 	}
 	var err error = p.Errors[0]
 	for _, err = range p.Errors[1:] {
->>>>>>> 2cf0cc4f
 		err = errors.Wrap(err, err.Error())
 	}
 	return err
 }
 
-<<<<<<< HEAD
-=======
 func (p *Plan) WithError(err error) *Plan {
 	p.Errors = append(p.Errors, planError{err})
 	return p
 }
 
->>>>>>> 2cf0cc4f
 func MergePlans(plans ...*Plan) *Plan {
 	plan := &Plan{
 		DevPackages:     []string{},
