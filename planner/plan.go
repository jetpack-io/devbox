// Copyright 2022 Jetpack Technologies Inc and contributors. All rights reserved.
// Use of this source code is governed by the license in the LICENSE file.

package planner

import (
	"encoding/json"

	"github.com/imdario/mergo"
	"github.com/pkg/errors"
)

type Plan struct {
	SharedPlan

	// DevPackages is the slice of Nix packages that devbox makes available in
	// its development environment.
	DevPackages []string `cue:"[...string]" json:"dev_packages"`
	// RuntimePackages is the slice of Nix packages that devbox makes available in
	// in both the development environment and the final container that runs the
	// application.
	RuntimePackages []string `cue:"[...string]" json:"runtime_packages"`

	errors []error
}

// Note: The SharedPlan struct is exposed in `devbox.json` – be thoughful of how
// we evolve the schema, and make sure we keep backwards compatibility.
type SharedPlan struct {
	// InstallStage defines the actions that should be taken when
	// installing language-specific libraries.
	// Ex: pip install, yarn install, go get
	InstallStage *Stage `json:"install_stage,omitempty"`
	// BuildStage defines the actions that should be taken when
	// compiling the application binary.
	// Ex: go build -o app
	BuildStage *Stage `json:"build_stage,omitempty"`
	// StartStage defines the actions that should be taken when
	// starting (running) the application.
	// Ex: python main.py
	StartStage *Stage `json:"start_stage,omitempty"`

	// When a planner can't build something, it can add a buildHint that will
	// let the user know what they need to do to get it to build.
	buildHint string
}

type Stage struct {
	Command string `cue:"string" json:"command"`
	Image   string `json:"-"`
}

func (p *Plan) String() string {
	b, err := json.MarshalIndent(p, "", "  ")
	if err != nil {
		panic(err)
	}
	return string(b)
}

<<<<<<< HEAD
func (p *Plan) Buildable() bool {
	if p == nil {
		return false
	}
	return p.InstallStage != nil || p.BuildStage != nil || p.StartStage != nil
=======
// Invalid returns true if plan is empty and has errors. If the plan is a partial
// plan, then it is considered valid.
func (p *Plan) Invalid() bool {
	return len(p.DevPackages) == 0 &&
		len(p.RuntimePackages) == 0 &&
		p.InstallStage == nil &&
		p.BuildStage == nil &&
		p.StartStage == nil &&
		len(p.errors) > 0
}

// Error combines all errors into a single error. We use this instead of a
// Error() string interface because some of the errors may be user errors, which
// get formatted differently by some clients.
func (p *Plan) Error() error {
	if len(p.errors) == 0 {
		return nil
	}
	err := p.errors[0]
	for _, err = range p.errors[1:] {
		err = errors.Wrap(err, err.Error())
	}
	return err
>>>>>>> ec0e06d7
}

func MergePlans(plans ...*Plan) *Plan {
	plan := &Plan{
		DevPackages:     []string{},
		RuntimePackages: []string{},
	}
	for _, p := range plans {
		err := mergo.Merge(plan, p, mergo.WithAppendSlice)
		if err != nil {
			panic(err) // TODO: propagate error.
		}
	}
	return plan
}<|MERGE_RESOLUTION|>--- conflicted
+++ resolved
@@ -58,13 +58,13 @@
 	return string(b)
 }
 
-<<<<<<< HEAD
 func (p *Plan) Buildable() bool {
 	if p == nil {
 		return false
 	}
 	return p.InstallStage != nil || p.BuildStage != nil || p.StartStage != nil
-=======
+}
+
 // Invalid returns true if plan is empty and has errors. If the plan is a partial
 // plan, then it is considered valid.
 func (p *Plan) Invalid() bool {
@@ -88,7 +88,6 @@
 		err = errors.Wrap(err, err.Error())
 	}
 	return err
->>>>>>> ec0e06d7
 }
 
 func MergePlans(plans ...*Plan) *Plan {
