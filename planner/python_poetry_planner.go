--- conflicted
+++ resolved
@@ -29,20 +29,20 @@
 
 func (g *PythonPoetryPlanner) GetPlan(srcDir string) *Plan {
 	version := g.PythonVersion(srcDir)
-<<<<<<< HEAD
 	plan := &Plan{
-		Packages: []string{
+		DevPackages: []string{
 			fmt.Sprintf("python%s", version.majorMinorConcatenated()),
 			"poetry",
 		},
 	}
 	if buildable, hint := g.isBuildable(srcDir); !buildable {
 		plan.buildHint = hint
-		return plan, nil
+		return plan
 	}
 	entrypoint, err := g.GetEntrypoint(srcDir)
 	if err != nil {
-		return nil, err
+		plan.errors = append(plan.errors, err)
+		return plan
 	}
 	plan.InstallStage = &Stage{
 		// pex is is incompatible with certain less common python versions,
@@ -59,38 +59,7 @@
 		Command: "PEX_ROOT=/tmp/.pex python ./app.pex",
 		Image:   getPythonImage(version),
 	}
-	return plan, nil
-=======
-	entrypoint, err := g.GetEntrypoint(srcDir)
-	if err != nil {
-		// This gets improved in follow up PR
-		return &Plan{errors: []error{err}}
-	}
-	return &Plan{
-		DevPackages: []string{
-			fmt.Sprintf("python%s", version.majorMinorConcatenated()),
-			"poetry",
-		},
-		SharedPlan: SharedPlan{
-			InstallStage: &Stage{
-				// pex is is incompatible with certain less common python versions,
-				// but because versions are sometimes expressed open-ended (e.g. ^3.10)
-				// It will cause `poetry add pex` to fail. One solution is to use: --version flag
-				// but when using that flag, the nix container can no longer find pex.
-				Command: "poetry add pex -n --no-ansi && " +
-					"poetry install --no-dev -n --no-ansi",
-			},
-			BuildStage: &Stage{
-				Command: "PEX_ROOT=/tmp/.pex poetry run pex . -o app.pex --script " + entrypoint,
-			},
-			// TODO parse pyproject.toml to get the start command?
-			StartStage: &Stage{
-				Command: "PEX_ROOT=/tmp/.pex python ./app.pex",
-				Image:   getPythonImage(version),
-			},
-		},
-	}
->>>>>>> ec0e06d7
+	return plan
 }
 
 // TODO: This can be generalized to all python planners
@@ -160,7 +129,8 @@
 func (g *PythonPoetryPlanner) isBuildable(srcDir string) (bool, string) {
 	project := g.PyProject(srcDir)
 	if project == nil {
-		return false, "Project is not buildable: pyproject.toml not found"
+		return false, "Could not build container for python application. " +
+			"pyproject.toml is missing and needed to install python dependencies."
 	}
 	if len(project.Tool.Poetry.Scripts) == 0 {
 		return false,
