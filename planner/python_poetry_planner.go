// Copyright 2022 Jetpack Technologies Inc and contributors. All rights reserved.
// Use of this source code is governed by the license in the LICENSE file.

package planner

import (
	"fmt"
	"os"
	"path/filepath"
	"strings"

	"github.com/pelletier/go-toml/v2"
	"go.jetpack.io/devbox/boxcli/usererr"
	"golang.org/x/exp/maps"
	"golang.org/x/exp/slices"
)

type PythonPoetryPlanner struct{}

// PythonPoetryPlanner implements interface Planner (compile-time check)
var _ Planner = (*PythonPoetryPlanner)(nil)

func (g *PythonPoetryPlanner) Name() string {
	return "PythonPoetryPlanner"
}

func (g *PythonPoetryPlanner) IsRelevant(srcDir string) bool {
	return fileExists(filepath.Join(srcDir, "poetry.lock"))
}

func (g *PythonPoetryPlanner) GetPlan(srcDir string) *Plan {
	version := g.PythonVersion(srcDir)
	plan := &Plan{
		DevPackages: []string{
			fmt.Sprintf("python%s", version.majorMinorConcatenated()),
			"poetry",
		},
	}
	if buildable, err := g.isBuildable(srcDir); !buildable {
<<<<<<< HEAD
		plan.errors = append(plan.errors, err)
		return plan
	}
	entrypoint, err := g.GetEntrypoint(srcDir)
	if err != nil {
		plan.errors = append(plan.errors, err)
		return plan
=======
		return plan.WithError(err)
	}
	entrypoint, err := g.GetEntrypoint(srcDir)
	if err != nil {
		return plan.WithError(err)
>>>>>>> 2cf0cc4f
	}
	plan.InstallStage = &Stage{
		// pex is is incompatible with certain less common python versions,
		// but because versions are sometimes expressed open-ended (e.g. ^3.10)
		// It will cause `poetry add pex` to fail. One solution is to use: --version
		// flag but when using that flag, the nix container can no longer find pex.
		Command: "poetry add pex -n --no-ansi && " +
			"poetry install --no-dev -n --no-ansi",
	}
	plan.BuildStage = &Stage{
		Command: "PEX_ROOT=/tmp/.pex poetry run pex . -o app.pex --script " + entrypoint,
	}
	plan.StartStage = &Stage{
		Command: "PEX_ROOT=/tmp/.pex python ./app.pex",
		Image:   getPythonImage(version),
	}
	return plan
}

// TODO: This can be generalized to all python planners
func (g *PythonPoetryPlanner) PythonVersion(srcDir string) *version {
	defaultVersion, _ := newVersion("3.10.6")
	p := g.PyProject(srcDir)

	if p == nil {
		return defaultVersion
	}

	if v, err := newVersion(p.Tool.Poetry.Dependencies.Python); err == nil {
		return v
	}
	return defaultVersion
}

func (g *PythonPoetryPlanner) GetEntrypoint(srcDir string) (string, error) {
	project := g.PyProject(srcDir)
	// Assume name follows https://peps.python.org/pep-0508/#names
	// Do simple replacement "-" -> "_" and check if any script matches name.
	// This could be improved.
	moduleName := strings.ReplaceAll(project.Tool.Poetry.Name, "-", "_")
	if _, ok := project.Tool.Poetry.Scripts[moduleName]; ok {
		return moduleName, nil
	}
	// otherwise use the first script alphabetically
	// (go-toml doesn't preserve order, we could parse ourselves)
	scripts := maps.Keys(project.Tool.Poetry.Scripts)
	slices.Sort(scripts)
	return scripts[0], nil
}

type pyProject struct {
	Tool struct {
		Poetry struct {
			Name         string `toml:"name"`
			Dependencies struct {
				Python string `toml:"python"`
			} `toml:"dependencies"`
			Scripts map[string]string `toml:"scripts"`
		} `toml:"poetry"`
	} `toml:"tool"`
}

func (g *PythonPoetryPlanner) PyProject(srcDir string) *pyProject {
	pyProjectPath := filepath.Join(srcDir, "pyproject.toml")
	content, err := os.ReadFile(pyProjectPath)
	if err != nil {
		return nil
	}
	p := pyProject{}
	_ = toml.Unmarshal(content, &p)
	return &p
}

func getPythonImage(version *version) string {
	if version.exact() == "3" {
		return "al3xos/python-distroless:3.10-debian11-debug"
	}
	if version.majorMinor() == "3.10" || version.majorMinor() == "3.9" {
		return fmt.Sprintf("al3xos/python-distroless:%s-debian11-debug", version.majorMinor())
	}
	return fmt.Sprintf("python:%s-slim", version.exact())
}

func (g *PythonPoetryPlanner) isBuildable(srcDir string) (bool, error) {
	project := g.PyProject(srcDir)
	if project == nil {
		return false, usererr.New("Could not build container for python " +
			"application. pyproject.toml is missing and needed to install python " +
			"dependencies.")
	}
	if len(project.Tool.Poetry.Scripts) == 0 {
		return false,
			usererr.New("Project is not buildable: no scripts found in " +
				"pyproject.toml. Please define a script to use as an entrypoint for " +
				"your app:\n\n[tool.poetry.scripts]\nmy_app = \"my_app:my_function\"\n")
	}
	return true, nil
}<|MERGE_RESOLUTION|>--- conflicted
+++ resolved
@@ -37,21 +37,11 @@
 		},
 	}
 	if buildable, err := g.isBuildable(srcDir); !buildable {
-<<<<<<< HEAD
-		plan.errors = append(plan.errors, err)
-		return plan
-	}
-	entrypoint, err := g.GetEntrypoint(srcDir)
-	if err != nil {
-		plan.errors = append(plan.errors, err)
-		return plan
-=======
 		return plan.WithError(err)
 	}
 	entrypoint, err := g.GetEntrypoint(srcDir)
 	if err != nil {
 		return plan.WithError(err)
->>>>>>> 2cf0cc4f
 	}
 	plan.InstallStage = &Stage{
 		// pex is is incompatible with certain less common python versions,
