--- conflicted
+++ resolved
@@ -47,15 +47,12 @@
 #    Create a minimal image that contains the executable.
 # -------------------------------------------------------
 
-<<<<<<< HEAD
 # FINAL APP IMAGE
 # This is the final image with the application. We're trying to keep it very small
 # so we copy only the application + any runtime dependencies it might have.
 # Development dependencies are *not* copied over.
 
-=======
 {{ if contains .StartStage.Image "debug" -}}
->>>>>>> 6f39e906
 # Default to :debug so we have a shell.
 {{ end -}}
 FROM {{ .StartStage.Image }}
@@ -63,12 +60,9 @@
 {{ if contains .StartStage.Image "distroless" -}}
 # Setup shell so that we catch any errors early
 SHELL [ "/busybox/sh", "-eu", "-o", "pipefail", "-c"]
-<<<<<<< HEAD
 # Populate /bin and /usr/bin with symlinks to busybox
 RUN cp -rs /busybox/. /bin/ && cp -rs /busybox/. /usr/bin/
-=======
 {{- end -}}
->>>>>>> 6f39e906
 
 # Copy over the nix store that contains our runtime dependencies.
 COPY --link --from=base /runtime/store/. /nix/store/
