# syntax=docker/dockerfile:1

FROM nixos/nix:2.10.3 as base

FROM base as builder

# 1. SETUP STAGE
#    Setup the container, and install nix packages.
# -------------------------------------------------

# Setup shell so that we catch any errors early
SHELL [ "/bin/sh", "-eux", "-o", "pipefail", "-c"]
WORKDIR /scratch

# Setup nix in its own layer so it can be cached.
COPY --link ./.devbox/gen/default.nix ./.devbox/gen/
# Setup /nix/store as a cache directory.
# Declaring it as a cache directory makes it empty directory, so we need to
# specify, using from= and source=, that we want to re-copy the contents of
# the directory from nixos/nix.
RUN --mount=type=cache,target=/nix/store,from=base,source=/nix/store \
  nix-env -if ./.devbox/gen/default.nix

# 2. INSTALL STAGE
#    Install libraries needed by the source code.
# -----------------------------------------------

COPY --link . ./
RUN --mount=type=cache,target=/nix/store,from=base,source=/nix/store {{.InstallStage.Command}}

# 3. BUILD STAGE
#    Compile the source code into an executable.
# ----------------------------------------------
RUN --mount=type=cache,target=/nix/store,from=base,source=/nix/store {{.BuildStage.Command}}

# 4. PACKAGING STAGE
#    Create a minimal image that contains the executable.
# -------------------------------------------------------

{{ if true -}}

FROM python:3.10.6-alpine AS python-final

WORKDIR /app

COPY --link --from=builder /scratch/. /app/
RUN pip install dist/*.whl

ENTRYPOINT {{.StartCommand}}

{{- else -}}

# Default to :debug so we have a shell.
FROM gcr.io/distroless/base:debug
# Setup shell so that we catch any errors early
SHELL [ "/busybox/sh", "-eu", "-o", "pipefail", "-c"]

# TODO: Improve to only copy needed files and not the entire src directory.
COPY --link --from=builder /scratch/. /app/
WORKDIR /app

# 4. START STAGE
#    Execute the application inside the final container.
# ------------------------------------------------------

# We default to ENTRYPOINT instead of CMD as we consider it best practice
# when the container is wrapping an application or service.
<<<<<<< HEAD
ENTRYPOINT {{.StartCommand}}

{{- end }}
=======
ENTRYPOINT {{.StartStage.Command}}
>>>>>>> a4c2b40e
<|MERGE_RESOLUTION|>--- conflicted
+++ resolved
@@ -65,10 +65,6 @@
 
 # We default to ENTRYPOINT instead of CMD as we consider it best practice
 # when the container is wrapping an application or service.
-<<<<<<< HEAD
-ENTRYPOINT {{.StartCommand}}
+ENTRYPOINT {{.StartStage.Command}}
 
-{{- end }}
-=======
-ENTRYPOINT {{.StartStage.Command}}
->>>>>>> a4c2b40e
+{{- end }}